using Win32Emu.Tests.Kernel32.TestInfrastructure;
using Xunit;

namespace Win32Emu.Tests.Kernel32;

/// <summary>
/// Tests for environment variable functions like GetEnvironmentStringsW
/// </summary>
public class EnvironmentTests : IDisposable
{
    private readonly TestEnvironment _testEnv;

    public EnvironmentTests()
    {
        _testEnv = new TestEnvironment();
    }

    [Fact]
    public void GetEnvironmentStringsW_ShouldReturnValidPointer()
    {
        // Act
        var envStringsPtr = _testEnv.CallKernel32Api("GETENVIRONMENTSTRINGSW");

        // Assert
        Assert.NotEqual(0u, envStringsPtr); // Should return a valid pointer
    }

    [Fact]
    public void GetEnvironmentStringsW_ShouldReturnProperlyFormattedEnvironmentBlock()
    {
        // Act
        var envStringsPtr = _testEnv.CallKernel32Api("GETENVIRONMENTSTRINGSW");

        // Assert
        Assert.NotEqual(0u, envStringsPtr);

        // Read and verify the environment strings format
        var environmentStrings = ReadEnvironmentStringsFromMemory(envStringsPtr);

        // Should contain some default environment variables
        Assert.True(environmentStrings.Any(s => s.StartsWith("PATH=")), "Should contain PATH environment variable");
        Assert.True(environmentStrings.Any(s => s.StartsWith("WINDIR=")), "Should contain WINDIR environment variable");
        Assert.True(environmentStrings.Any(s => s.StartsWith("SYSTEMROOT=")), "Should contain SYSTEMROOT environment variable");
        Assert.True(environmentStrings.Any(s => s.StartsWith("TEMP=")), "Should contain TEMP environment variable");
        Assert.True(environmentStrings.Any(s => s.StartsWith("USERNAME=")), "Should contain USERNAME environment variable");
    }

    [Fact]
    public void GetEnvironmentStringsW_ShouldUseEmulatedVariablesNotSystemVariables()
    {
        // Act
        var envStringsPtr = _testEnv.CallKernel32Api("GETENVIRONMENTSTRINGSW");

        // Assert
        Assert.NotEqual(0u, envStringsPtr);

        var environmentStrings = ReadEnvironmentStringsFromMemory(envStringsPtr);

        // Should contain emulated values, not real system values
        Assert.Contains("COMPUTERNAME=WIN32EMU", environmentStrings);
        Assert.Contains("USERNAME=User", environmentStrings);
        Assert.Contains("USERDOMAIN=WIN32EMU", environmentStrings);
        Assert.Contains("WINDIR=C:\\WINDOWS", environmentStrings);
    }

    [Fact]
    public void GetEnvironmentStringsW_ShouldReturnDoubleNullTerminated()
    {
        // Act
        var envStringsPtr = _testEnv.CallKernel32Api("GETENVIRONMENTSTRINGSW");

        // Assert
        Assert.NotEqual(0u, envStringsPtr);

        // Find the end of the environment block by looking for double null termination
        var addr = envStringsPtr;
        var foundDoubleNull = false;
        var maxIterations = 1000; // Safety check to prevent infinite loop
        var iterations = 0;

        while (iterations < maxIterations)
        {
            var wchar1 = _testEnv.Memory.Read16(addr);
            var wchar2 = _testEnv.Memory.Read16(addr + 2);
            
            if (wchar1 == 0 && wchar2 == 0)
            {
                foundDoubleNull = true;
                break;
            }
            
            addr += 2;
            iterations++;
        }

        Assert.True(foundDoubleNull, "Environment strings block should be double-null terminated");
    }

    [Fact] 
    public void GetEnvironmentStringsW_MultipleCallsShouldReturnValidPointers()
    {
        // Act - Call multiple times
        var envStringsPtr1 = _testEnv.CallKernel32Api("GETENVIRONMENTSTRINGSW");
        var envStringsPtr2 = _testEnv.CallKernel32Api("GETENVIRONMENTSTRINGSW");

        // Assert - Both calls should return valid (potentially different) pointers
        Assert.NotEqual(0u, envStringsPtr1);
        Assert.NotEqual(0u, envStringsPtr2);
        
        // Content should be the same even if pointers are different
        var env1 = ReadEnvironmentStringsFromMemory(envStringsPtr1);
        var env2 = ReadEnvironmentStringsFromMemory(envStringsPtr2);
        
        Assert.Equal(env1.Count, env2.Count);
        foreach (var envVar in env1)
        {
            Assert.Contains(envVar, env2);
        }
    }

    [Fact]
<<<<<<< HEAD
    public void FreeEnvironmentStringsW_WithValidPointer_ShouldReturnTrue()
    {
        // Arrange - Get environment strings
        var envStringsPtr = _testEnv.CallKernel32Api("GETENVIRONMENTSTRINGSW");
        Assert.NotEqual(0u, envStringsPtr);

        // Act - Free the environment strings
        var result = _testEnv.CallKernel32Api("FREEENVIRONMENTSTRINGSW", envStringsPtr);

        // Assert - Should return TRUE (1)
        Assert.Equal(1u, result);
    }

    [Fact]
    public void FreeEnvironmentStringsW_WithNullPointer_ShouldReturnFalse()
    {
        // Act - Try to free a null pointer
        var result = _testEnv.CallKernel32Api("FREEENVIRONMENTSTRINGSW", 0u);

        // Assert - Should return FALSE (0) for null pointer
        Assert.Equal(0u, result);
    }

    [Fact]
    public void FreeEnvironmentStringsW_MultipleCallsWithSamePointer_ShouldSucceed()
    {
        // Arrange - Get environment strings
        var envStringsPtr = _testEnv.CallKernel32Api("GETENVIRONMENTSTRINGSW");
        Assert.NotEqual(0u, envStringsPtr);

        // Act - Free the same pointer multiple times
        var result1 = _testEnv.CallKernel32Api("FREEENVIRONMENTSTRINGSW", envStringsPtr);
        var result2 = _testEnv.CallKernel32Api("FREEENVIRONMENTSTRINGSW", envStringsPtr);

        // Assert - Both calls should succeed (in our simple implementation)
        Assert.Equal(1u, result1);
        Assert.Equal(1u, result2);
=======
    public void GetEnvironmentStringsA_ShouldReturnValidPointer()
    {
        // Act
        var envStringsPtr = _testEnv.CallKernel32Api("GETENVIRONMENTSTRINGSA");

        // Assert
        Assert.NotEqual(0u, envStringsPtr); // Should return a valid pointer
    }

    [Fact]
    public void GetEnvironmentStringsA_ShouldReturnProperlyFormattedEnvironmentBlock()
    {
        // Act
        var envStringsPtr = _testEnv.CallKernel32Api("GETENVIRONMENTSTRINGSA");

        // Assert
        Assert.NotEqual(0u, envStringsPtr);

        // Read and verify the environment strings format (ANSI)
        var environmentStrings = ReadEnvironmentStringsFromMemoryAnsi(envStringsPtr);

        // Should contain some default environment variables
        Assert.True(environmentStrings.Any(s => s.StartsWith("PATH=")), "Should contain PATH environment variable");
        Assert.True(environmentStrings.Any(s => s.StartsWith("WINDIR=")), "Should contain WINDIR environment variable");
        Assert.True(environmentStrings.Any(s => s.StartsWith("SYSTEMROOT=")), "Should contain SYSTEMROOT environment variable");
        Assert.True(environmentStrings.Any(s => s.StartsWith("TEMP=")), "Should contain TEMP environment variable");
        Assert.True(environmentStrings.Any(s => s.StartsWith("USERNAME=")), "Should contain USERNAME environment variable");
    }

    [Fact]
    public void GetEnvironmentStringsA_ShouldUseEmulatedVariablesNotSystemVariables()
    {
        // Act
        var envStringsPtr = _testEnv.CallKernel32Api("GETENVIRONMENTSTRINGSA");

        // Assert
        Assert.NotEqual(0u, envStringsPtr);

        var environmentStrings = ReadEnvironmentStringsFromMemoryAnsi(envStringsPtr);

        // Should contain emulated values, not real system values
        Assert.Contains("COMPUTERNAME=WIN32EMU", environmentStrings);
        Assert.Contains("USERNAME=User", environmentStrings);
        Assert.Contains("USERDOMAIN=WIN32EMU", environmentStrings);
        Assert.Contains("WINDIR=C:\\WINDOWS", environmentStrings);
    }

    [Fact]
    public void GetEnvironmentStringsA_ShouldReturnDoubleNullTerminated()
    {
        // Act
        var envStringsPtr = _testEnv.CallKernel32Api("GETENVIRONMENTSTRINGSA");

        // Assert
        Assert.NotEqual(0u, envStringsPtr);

        // Find the end of the environment block by looking for double null termination (ANSI)
        var addr = envStringsPtr;
        var foundDoubleNull = false;
        var maxIterations = 1000; // Safety check to prevent infinite loop
        var iterations = 0;

        while (iterations < maxIterations)
        {
            var byte1 = _testEnv.Memory.Read8(addr);
            var byte2 = _testEnv.Memory.Read8(addr + 1);
            
            if (byte1 == 0 && byte2 == 0)
            {
                foundDoubleNull = true;
                break;
            }
            
            addr += 1;
            iterations++;
        }

        Assert.True(foundDoubleNull, "Environment strings block should be double-null terminated");
    }

    [Fact]
    public void FreeEnvironmentStringsW_ShouldReturnTrue()
    {
        // Arrange
        var envStringsPtr = _testEnv.CallKernel32Api("GETENVIRONMENTSTRINGSW");
        Assert.NotEqual(0u, envStringsPtr);

        // Act
        var result = _testEnv.CallKernel32Api("FREEENVIRONMENTSTRINGSW", envStringsPtr);

        // Assert
        Assert.Equal(1u, result); // Should return TRUE (1)
    }

    [Fact]
    public void FreeEnvironmentStringsA_ShouldReturnTrue()
    {
        // Arrange
        var envStringsPtr = _testEnv.CallKernel32Api("GETENVIRONMENTSTRINGSA");
        Assert.NotEqual(0u, envStringsPtr);

        // Act
        var result = _testEnv.CallKernel32Api("FREEENVIRONMENTSTRINGSA", envStringsPtr);

        // Assert
        Assert.Equal(1u, result); // Should return TRUE (1)
>>>>>>> e95f6d15
    }

    /// <summary>
    /// Helper method to read environment strings from memory and parse them into a list
    /// </summary>
    private List<string> ReadEnvironmentStringsFromMemory(uint ptr)
    {
        var environmentStrings = new List<string>();
        var addr = ptr;
        
        while (true)
        {
            // Read a null-terminated Unicode string
            var envString = ReadUnicodeString(addr);
            
            if (string.IsNullOrEmpty(envString))
            {
                // Empty string means we've reached the end
                break;
            }
            
            environmentStrings.Add(envString);
            
            // Move to next string (current string length * 2 bytes per char + 2 bytes for null terminator)
            addr += (uint)((envString.Length + 1) * 2);
        }
        
        return environmentStrings;
    }

    /// <summary>
    /// Helper method to read ANSI environment strings from memory and parse them into a list
    /// </summary>
    private List<string> ReadEnvironmentStringsFromMemoryAnsi(uint ptr)
    {
        var environmentStrings = new List<string>();
        var addr = ptr;
        
        while (true)
        {
            // Read a null-terminated ANSI string
            var envString = ReadAnsiString(addr);
            
            if (string.IsNullOrEmpty(envString))
            {
                // Empty string means we've reached the end
                break;
            }
            
            environmentStrings.Add(envString);
            
            // Move to next string (current string length + 1 byte for null terminator)
            addr += (uint)(envString.Length + 1);
        }
        
        return environmentStrings;
    }

    /// <summary>
    /// Helper method to read a null-terminated Unicode string from memory
    /// </summary>
    private string ReadUnicodeString(uint addr)
    {
        var chars = new List<char>();
        var currentAddr = addr;
        
        while (true)
        {
            var wchar = _testEnv.Memory.Read16(currentAddr);
            if (wchar == 0) break;
            
            chars.Add((char)wchar);
            currentAddr += 2;
        }
        
        return new string(chars.ToArray());
    }

    /// <summary>
    /// Helper method to read a null-terminated ANSI string from memory
    /// </summary>
    private string ReadAnsiString(uint addr)
    {
        var bytes = new List<byte>();
        var currentAddr = addr;
        
        while (true)
        {
            var b = _testEnv.Memory.Read8(currentAddr);
            if (b == 0) break;
            
            bytes.Add(b);
            currentAddr += 1;
        }
        
        return System.Text.Encoding.ASCII.GetString(bytes.ToArray());
    }

    public void Dispose()
    {
        _testEnv.Dispose();
    }
}<|MERGE_RESOLUTION|>--- conflicted
+++ resolved
@@ -119,7 +119,6 @@
     }
 
     [Fact]
-<<<<<<< HEAD
     public void FreeEnvironmentStringsW_WithValidPointer_ShouldReturnTrue()
     {
         // Arrange - Get environment strings
@@ -157,7 +156,9 @@
         // Assert - Both calls should succeed (in our simple implementation)
         Assert.Equal(1u, result1);
         Assert.Equal(1u, result2);
-=======
+    }
+    
+    [Fact]
     public void GetEnvironmentStringsA_ShouldReturnValidPointer()
     {
         // Act
@@ -264,7 +265,6 @@
 
         // Assert
         Assert.Equal(1u, result); // Should return TRUE (1)
->>>>>>> e95f6d15
     }
 
     /// <summary>
