using Win32Emu.Cpu;
using Win32Emu.Loader;
using Win32Emu.Memory;

namespace Win32Emu.Win32;

public interface IWin32ModuleUnsafe
{
	string Name { get; }

	// Optional extension: modules can implement pointer-based stubs for selected exports.
	bool TryInvokeUnsafe(string export, ICpu cpu, VirtualMemory memory, out uint returnValue);
}

public class User32Module(ProcessEnvironment env, uint imageBase, PeImageLoader? peLoader = null) : IWin32ModuleUnsafe
{
	public string Name => "USER32.DLL";

	public unsafe bool TryInvokeUnsafe(string export, ICpu cpu, VirtualMemory memory, out uint returnValue)
	{
		returnValue = 0;
		var a = new StackArgs(cpu, memory);

		switch (export.ToUpperInvariant())
		{
			case "REGISTERCLASSA":
				returnValue = RegisterClassA(a.UInt32(0));
				return true;

			case "CREATEWINDOWEXA":
				returnValue = CreateWindowExA(
					a.UInt32(0),  // dwExStyle
					a.Lpstr(1),   // lpClassName
					a.Lpstr(2),   // lpWindowName
					a.UInt32(3),  // dwStyle
					a.Int32(4),   // x
					a.Int32(5),   // y
					a.Int32(6),   // nWidth
					a.Int32(7),   // nHeight
					a.UInt32(8),  // hWndParent
					a.UInt32(9),  // hMenu
					a.UInt32(10), // hInstance
					a.UInt32(11)  // lpParam
				);
				return true;

			case "SHOWWINDOW":
				returnValue = ShowWindow(a.UInt32(0), a.Int32(1));
				return true;

			case "GETMESSAGEA":
				returnValue = GetMessageA(a.UInt32(0), a.UInt32(1), a.UInt32(2), a.UInt32(3));
				return true;

			case "PEEKMESSAGEA":
				returnValue = PeekMessageA(a.UInt32(0), a.UInt32(1), a.UInt32(2), a.UInt32(3), a.UInt32(4));
				return true;

			case "TRANSLATEMESSAGE":
				returnValue = TranslateMessage(a.UInt32(0));
				return true;

			case "DISPATCHMESSAGEA":
				returnValue = DispatchMessageA(a.UInt32(0));
				return true;

			case "DEFWINDOWPROCA":
				returnValue = DefWindowProcA(a.UInt32(0), a.UInt32(1), a.UInt32(2), a.UInt32(3));
				return true;

			case "POSTQUITMESSAGE":
				PostQuitMessage(a.Int32(0));
				returnValue = 0;
				return true;

			case "POSTMESSAGEA":
				returnValue = PostMessageA(a.UInt32(0), a.UInt32(1), a.UInt32(2), a.UInt32(3));
				return true;

			case "SENDMESSAGEA":
				returnValue = SendMessageA(a.UInt32(0), a.UInt32(1), a.UInt32(2), a.UInt32(3));
				return true;

			case "CLIENTTOSCREEN":
				returnValue = ClientToScreen(a.UInt32(0), a.UInt32(1));
				return true;

			case "SETRECT":
				returnValue = SetRect(a.UInt32(0), a.Int32(1), a.Int32(2), a.Int32(3), a.Int32(4));
				return true;

			case "GETCLIENTRECT":
				returnValue = GetClientRect(a.UInt32(0), a.UInt32(1));
				return true;

			case "GETWINDOWRECT":
				returnValue = GetWindowRect(a.UInt32(0), a.UInt32(1));
				return true;

			case "ADJUSTWINDOWRECTEX":
				returnValue = AdjustWindowRectEx(a.UInt32(0), a.UInt32(1), a.Int32(2), a.UInt32(3));
				return true;

			case "GETDC":
				returnValue = GetDC(a.UInt32(0));
				return true;

			case "RELEASEDC":
				returnValue = ReleaseDC(a.UInt32(0), a.UInt32(1));
				return true;

			case "UPDATEWINDOW":
				returnValue = UpdateWindow(a.UInt32(0));
				return true;

			case "DESTROYWINDOW":
				returnValue = DestroyWindow(a.UInt32(0));
				return true;

			case "SETWINDOWPOS":
				returnValue = SetWindowPos(a.UInt32(0), a.UInt32(1), a.Int32(2), a.Int32(3), a.Int32(4), a.Int32(5), a.UInt32(6));
				return true;

			case "GETSYSTEMMETRICS":
				returnValue = (uint)GetSystemMetrics(a.Int32(0));
				return true;

			case "LOADICONA":
				returnValue = LoadIconA(a.UInt32(0), a.UInt32(1));
				return true;

			case "LOADCURSORA":
				returnValue = LoadCursorA(a.UInt32(0), a.UInt32(1));
				return true;

			case "SETCURSOR":
				returnValue = SetCursor(a.UInt32(0));
				return true;

			case "SETFOCUS":
				returnValue = SetFocus(a.UInt32(0));
				return true;

			case "GETMENU":
				returnValue = GetMenu(a.UInt32(0));
				return true;

			case "SETWINDOWLONGA":
				returnValue = SetWindowLongA(a.UInt32(0), a.Int32(1), a.UInt32(2));
				return true;

			case "GETWINDOWLONGA":
				returnValue = GetWindowLongA(a.UInt32(0), a.Int32(1));
				return true;

			case "MESSAGEBOXA":
				returnValue = MessageBoxA(a.UInt32(0), a.UInt32(1), a.UInt32(2), a.UInt32(3));
				return true;

			case "SYSTEMPARAMETERSINFOA":
				returnValue = SystemParametersInfoA(a.UInt32(0), a.UInt32(1), a.UInt32(2), a.UInt32(3));
				return true;

			default:
				Console.WriteLine($"[User32] Unimplemented export: {export}");
				return false;
		}
	}

	private uint RegisterClassA(uint lpWndClass)
	{
		if (lpWndClass == 0)
		{
			Console.WriteLine("[User32] RegisterClassA: NULL WNDCLASS pointer");
			return 0;
		}

		// WNDCLASSA structure layout:
		// UINT      style;         // 0
		// WNDPROC   lpfnWndProc;   // 4
		// int       cbClsExtra;    // 8
		// int       cbWndExtra;    // 12
		// HINSTANCE hInstance;     // 16
		// HICON     hIcon;         // 20
		// HCURSOR   hCursor;       // 24
		// HBRUSH    hbrBackground; // 28
		// LPCSTR    lpszMenuName;  // 32
		// LPCSTR    lpszClassName; // 36

		var style = env.MemRead32(lpWndClass + 0);
		var wndProc = env.MemRead32(lpWndClass + 4);
		var clsExtra = (int)env.MemRead32(lpWndClass + 8);
		var wndExtra = (int)env.MemRead32(lpWndClass + 12);
		var hInstance = env.MemRead32(lpWndClass + 16);
		var hIcon = env.MemRead32(lpWndClass + 20);
		var hCursor = env.MemRead32(lpWndClass + 24);
		var hbrBackground = env.MemRead32(lpWndClass + 28);
		var menuNamePtr = env.MemRead32(lpWndClass + 32);
		var classNamePtr = env.MemRead32(lpWndClass + 36);

		if (classNamePtr == 0)
		{
			Console.WriteLine("[User32] RegisterClassA: NULL class name");
			return 0;
		}

		var className = env.ReadAnsiString(classNamePtr);
		var menuName = menuNamePtr != 0 ? env.ReadAnsiString(menuNamePtr) : null;

		var classInfo = new ProcessEnvironment.WindowClassInfo(
			className, style, wndProc, clsExtra, wndExtra,
			hInstance, hIcon, hCursor, hbrBackground, menuName
		);

		if (env.RegisterWindowClass(className, classInfo))
		{
			// Return an ATOM (non-zero value) on success
			// Windows uses atoms (16-bit values) for class registration
			// We'll return a simple non-zero value to indicate success
			var atom = (uint)(className.GetHashCode() & 0xFFFF);
			if (atom == 0) atom = 1;
			Console.WriteLine($"[User32] RegisterClassA: '{className}' -> atom 0x{atom:X4}");
			return atom;
		}

		Console.WriteLine($"[User32] RegisterClassA: Failed to register '{className}'");
		return 0;
	}

	private unsafe uint CreateWindowExA(
		uint dwExStyle,
		sbyte* lpClassName,
		sbyte* lpWindowName,
		uint dwStyle,
		int x,
		int y,
		int nWidth,
		int nHeight,
		uint hWndParent,
		uint hMenu,
		uint hInstance,
		uint lpParam)
	{
		var classNamePtr = (uint)(nint)lpClassName;
		var windowNamePtr = (uint)(nint)lpWindowName;

		if (classNamePtr == 0)
		{
			Console.WriteLine("[User32] CreateWindowExA: NULL class name");
			return 0;
		}

		var className = env.ReadAnsiString(classNamePtr);
		var windowName = windowNamePtr != 0 ? env.ReadAnsiString(windowNamePtr) : "";

		// Check if window class is registered
		if (!env.IsWindowClassRegistered(className))
		{
			Console.WriteLine($"[User32] CreateWindowExA: Window class '{className}' not registered");
			return 0;
		}

		// Handle CW_USEDEFAULT for position and size
		const int CW_USEDEFAULT = unchecked((int)0x80000000);
		if (x == CW_USEDEFAULT) x = 100;
		if (y == CW_USEDEFAULT) y = 100;
		if (nWidth == CW_USEDEFAULT) nWidth = 640;
		if (nHeight == CW_USEDEFAULT) nHeight = 480;

		var hwnd = env.CreateWindow(
			className, windowName, dwStyle, dwExStyle,
			x, y, nWidth, nHeight, hWndParent, hMenu, hInstance, lpParam
		);

		if (hwnd != 0)
		{
			Console.WriteLine($"[User32] CreateWindowExA: Created HWND=0x{hwnd:X8} Class='{className}' Title='{windowName}'");
		}
		else
		{
			Console.WriteLine($"[User32] CreateWindowExA: Failed to create window");
		}

		return hwnd;
	}

	private uint ShowWindow(uint hwnd, int nCmdShow)
	{
		// SW_HIDE = 0, SW_NORMAL = 1, SW_SHOWMINIMIZED = 2, SW_SHOWMAXIMIZED = 3, etc.
		Console.WriteLine($"[User32] ShowWindow: HWND=0x{hwnd:X8} nCmdShow={nCmdShow}");
		
		// For now, just log and return TRUE (non-zero)
		// In a full implementation, this would interact with the Avalonia window
		return 1;
	}

	private uint GetMessageA(uint lpMsg, uint hWnd, uint wMsgFilterMin, uint wMsgFilterMax)
	{
		// MSG structure layout (28 bytes):
		// HWND   hwnd;      // 0
		// UINT   message;   // 4
		// WPARAM wParam;    // 8
		// LPARAM lParam;    // 12
		// DWORD  time;      // 16
		// POINT  pt;        // 20 (x, y each 4 bytes)

		if (lpMsg == 0)
		{
			Console.WriteLine("[User32] GetMessageA: NULL MSG pointer");
			return 0;
		}

		// Check if there's a quit message
		if (env.HasQuitMessage())
		{
			var exitCode = env.GetQuitExitCode();
			Console.WriteLine($"[User32] GetMessageA: WM_QUIT (exitCode={exitCode})");
			
			// Fill MSG structure with WM_QUIT
			env.MemWrite32(lpMsg + 0, 0);      // hwnd = NULL
			env.MemWrite32(lpMsg + 4, 0x0012); // WM_QUIT = 0x0012
			env.MemWrite32(lpMsg + 8, (uint)exitCode); // wParam = exit code
			env.MemWrite32(lpMsg + 12, 0);     // lParam = 0
			env.MemWrite32(lpMsg + 16, 0);     // time = 0
			env.MemWrite32(lpMsg + 20, 0);     // pt.x = 0
			env.MemWrite32(lpMsg + 24, 0);     // pt.y = 0
			
			return 0; // GetMessage returns 0 for WM_QUIT
		}

		// For now, simulate no messages (would block in real implementation)
		// In a real implementation, this would wait for messages or return pending messages
		Console.WriteLine("[User32] GetMessageA: No messages, simulating empty queue");
		
		// Return a dummy message (WM_NULL)
		env.MemWrite32(lpMsg + 0, hWnd);   // hwnd
		env.MemWrite32(lpMsg + 4, 0);      // WM_NULL = 0
		env.MemWrite32(lpMsg + 8, 0);      // wParam = 0
		env.MemWrite32(lpMsg + 12, 0);     // lParam = 0
		env.MemWrite32(lpMsg + 16, 0);     // time = 0
		env.MemWrite32(lpMsg + 20, 0);     // pt.x = 0
		env.MemWrite32(lpMsg + 24, 0);     // pt.y = 0
		
		return 1; // GetMessage returns non-zero for all messages except WM_QUIT
	}

	private uint TranslateMessage(uint lpMsg)
	{
		// TranslateMessage translates virtual-key messages into character messages
		// For now, just log and return FALSE (no translation occurred)
		Console.WriteLine("[User32] TranslateMessage: Called");
		return 0;
	}

	private uint DispatchMessageA(uint lpMsg)
	{
		if (lpMsg == 0)
		{
			Console.WriteLine("[User32] DispatchMessageA: NULL MSG pointer");
			return 0;
		}

		// Read MSG structure
		var hwnd = env.MemRead32(lpMsg + 0);
		var message = env.MemRead32(lpMsg + 4);
		var wParam = env.MemRead32(lpMsg + 8);
		var lParam = env.MemRead32(lpMsg + 12);

		Console.WriteLine($"[User32] DispatchMessageA: HWND=0x{hwnd:X8} MSG=0x{message:X4} wParam=0x{wParam:X8} lParam=0x{lParam:X8}");

		// In a full implementation, this would call the window procedure
		// For now, just return 0 (message processed)
		return 0;
	}

	private uint DefWindowProcA(uint hwnd, uint msg, uint wParam, uint lParam)
	{
		Console.WriteLine($"[User32] DefWindowProcA: HWND=0x{hwnd:X8} MSG=0x{msg:X4} wParam=0x{wParam:X8} lParam=0x{lParam:X8}");
		
		// DefWindowProc provides default processing for window messages
		// For now, just return 0 (message processed)
		return 0;
	}

	private void PostQuitMessage(int nExitCode)
	{
		Console.WriteLine($"[User32] PostQuitMessage: exitCode={nExitCode}");
		env.PostQuitMessage(nExitCode);
	}

	private uint SendMessageA(uint hwnd, uint msg, uint wParam, uint lParam)
	{
		Console.WriteLine($"[User32] SendMessageA: HWND=0x{hwnd:X8} MSG=0x{msg:X4} wParam=0x{wParam:X8} lParam=0x{lParam:X8}");
		
		// SendMessage sends a message to the window procedure
		// For now, just log and return 0 (message processed)
		return 0;
	}

	private uint ClientToScreen(uint hwnd, uint lpPoint)
	{
		if (lpPoint == 0)
			return 0;

		// POINT structure: LONG x, LONG y (8 bytes)
		var x = (int)env.MemRead32(lpPoint);
		var y = (int)env.MemRead32(lpPoint + 4);

		Console.WriteLine($"[User32] ClientToScreen: HWND=0x{hwnd:X8} Point=({x},{y})");

		// For now, treat client coordinates same as screen coordinates (no offset)
		// In a real implementation, this would add window position to client coords
		return 1; // TRUE
	}

	private uint SetRect(uint lpRect, int left, int top, int right, int bottom)
	{
		if (lpRect == 0)
			return 0;

		Console.WriteLine($"[User32] SetRect: lpRect=0x{lpRect:X8} ({left},{top},{right},{bottom})");

		// RECT structure: LONG left, top, right, bottom (16 bytes)
		env.MemWrite32(lpRect, (uint)left);
		env.MemWrite32(lpRect + 4, (uint)top);
		env.MemWrite32(lpRect + 8, (uint)right);
		env.MemWrite32(lpRect + 12, (uint)bottom);

		return 1; // TRUE
	}

	private uint GetClientRect(uint hwnd, uint lpRect)
	{
		if (lpRect == 0)
			return 0;

		Console.WriteLine($"[User32] GetClientRect: HWND=0x{hwnd:X8}");

		// Return a default client rect (0, 0, 640, 480)
		env.MemWrite32(lpRect, 0);       // left
		env.MemWrite32(lpRect + 4, 0);   // top
		env.MemWrite32(lpRect + 8, 640); // right
		env.MemWrite32(lpRect + 12, 480); // bottom

		return 1; // TRUE
	}

	private uint GetWindowRect(uint hwnd, uint lpRect)
	{
		if (lpRect == 0)
			return 0;

		Console.WriteLine($"[User32] GetWindowRect: HWND=0x{hwnd:X8}");

		// Return a default window rect (100, 100, 740, 580)
		env.MemWrite32(lpRect, 100);     // left
		env.MemWrite32(lpRect + 4, 100); // top
		env.MemWrite32(lpRect + 8, 740); // right
		env.MemWrite32(lpRect + 12, 580); // bottom

		return 1; // TRUE
	}

	private uint AdjustWindowRectEx(uint lpRect, uint dwStyle, int bMenu, uint dwExStyle)
	{
		if (lpRect == 0)
			return 0;

		var left = (int)env.MemRead32(lpRect);
		var top = (int)env.MemRead32(lpRect + 4);
		var right = (int)env.MemRead32(lpRect + 8);
		var bottom = (int)env.MemRead32(lpRect + 12);

		Console.WriteLine($"[User32] AdjustWindowRectEx: rect=({left},{top},{right},{bottom}) style=0x{dwStyle:X8}");

		// Add window frame size (typical values)
		const int frameWidth = 8;
		const int frameHeight = 8;
		const int titleBarHeight = 32;
		const int menuHeight = 20;

		left -= frameWidth;
		top -= titleBarHeight;
		right += frameWidth;
		bottom += frameHeight;

		if (bMenu != 0)
			top -= menuHeight;

		env.MemWrite32(lpRect, (uint)left);
		env.MemWrite32(lpRect + 4, (uint)top);
		env.MemWrite32(lpRect + 8, (uint)right);
		env.MemWrite32(lpRect + 12, (uint)bottom);

		return 1; // TRUE
	}

	private uint GetDC(uint hwnd)
	{
		// Create a device context handle
		var hdc = env.RegisterHandle(new object()); // Dummy DC object
		Console.WriteLine($"[User32] GetDC: HWND=0x{hwnd:X8} -> HDC=0x{hdc:X8}");
		return hdc;
	}

	private uint ReleaseDC(uint hwnd, uint hdc)
	{
		Console.WriteLine($"[User32] ReleaseDC: HWND=0x{hwnd:X8} HDC=0x{hdc:X8}");
		env.CloseHandle(hdc);
		return 1; // Success
	}

	private uint UpdateWindow(uint hwnd)
	{
		Console.WriteLine($"[User32] UpdateWindow: HWND=0x{hwnd:X8}");
		// Trigger immediate repaint - for now just log
		return 1; // TRUE
	}

	private uint DestroyWindow(uint hwnd)
	{
		Console.WriteLine($"[User32] DestroyWindow: HWND=0x{hwnd:X8}");
		
		// Remove window from tracking
		if (env.DestroyWindow(hwnd))
		{
			return 1; // TRUE
		}
		return 0; // FALSE
	}

	private uint SetWindowPos(uint hwnd, uint hwndInsertAfter, int x, int y, int cx, int cy, uint flags)
	{
		Console.WriteLine($"[User32] SetWindowPos: HWND=0x{hwnd:X8} pos=({x},{y}) size=({cx},{cy}) flags=0x{flags:X8}");
		// For now just log
		return 1; // TRUE
	}

	private int GetSystemMetrics(int nIndex)
	{
		Console.WriteLine($"[User32] GetSystemMetrics: nIndex={nIndex}");
		
		// Return common system metrics
		return nIndex switch
		{
			0 => 1920,  // SM_CXSCREEN - Screen width
			1 => 1080,  // SM_CYSCREEN - Screen height
			4 => 640,   // SM_CXMIN - Minimum window width
			5 => 480,   // SM_CYMIN - Minimum window height
			_ => 0
		};
	}

	private uint LoadIconA(uint hInstance, uint lpIconName)
	{
		Console.WriteLine($"[User32] LoadIconA: hInstance=0x{hInstance:X8} lpIconName=0x{lpIconName:X8}");
		// Return a dummy icon handle
		return env.RegisterHandle(new object()); // Dummy icon object
	}

	private uint LoadCursorA(uint hInstance, uint lpCursorName)
	{
		Console.WriteLine($"[User32] LoadCursorA: hInstance=0x{hInstance:X8} lpCursorName=0x{lpCursorName:X8}");
		// Return a dummy cursor handle
		return env.RegisterHandle(new object()); // Dummy cursor object
	}

	private uint SetCursor(uint hCursor)
	{
		Console.WriteLine($"[User32] SetCursor: hCursor=0x{hCursor:X8}");
		// Return previous cursor handle (dummy)
		return 0x00000001;
	}

	private uint SetFocus(uint hwnd)
	{
		Console.WriteLine($"[User32] SetFocus: HWND=0x{hwnd:X8}");
		// Return previous focus window handle
		return 0; // NULL means no previous focus
	}

	private uint GetMenu(uint hwnd)
	{
		Console.WriteLine($"[User32] GetMenu: HWND=0x{hwnd:X8}");
		// Return menu handle (NULL if no menu)
		return 0;
	}

	private uint SetWindowLongA(uint hwnd, int nIndex, uint dwNewLong)
	{
		Console.WriteLine($"[User32] SetWindowLongA: HWND=0x{hwnd:X8} nIndex={nIndex} dwNewLong=0x{dwNewLong:X8}");
		// Return previous value (for now return 0)
		return 0;
	}

	private uint GetWindowLongA(uint hwnd, int nIndex)
	{
		Console.WriteLine($"[User32] GetWindowLongA: HWND=0x{hwnd:X8} nIndex={nIndex}");
		// Return window data (for now return 0)
		return 0;
	}

	private uint MessageBoxA(uint hwnd, uint lpText, uint lpCaption, uint uType)
	{
		var text = lpText != 0 ? env.ReadAnsiString(lpText) : "";
		var caption = lpCaption != 0 ? env.ReadAnsiString(lpCaption) : "";
		Console.WriteLine($"[User32] MessageBoxA: \"{caption}\" - \"{text}\" type=0x{uType:X8}");
		// Return IDOK (1)
		return 1;
	}

	private uint SystemParametersInfoA(uint uiAction, uint uiParam, uint pvParam, uint fWinIni)
	{
		Console.WriteLine($"[User32] SystemParametersInfoA: action=0x{uiAction:X8} param={uiParam}");
		// For now just return success
		return 1; // TRUE
	}

	private uint PeekMessageA(uint lpMsg, uint hwnd, uint wMsgFilterMin, uint wMsgFilterMax, uint wRemoveMsg)
	{
		// PeekMessage returns immediately with message availability
		// Return 0 for no message (non-blocking)
		Console.WriteLine($"[User32] PeekMessageA: lpMsg=0x{lpMsg:X8} HWND=0x{hwnd:X8}");
		return 0; // No message available
	}

	private uint PostMessageA(uint hwnd, uint msg, uint wParam, uint lParam)
	{
		Console.WriteLine($"[User32] PostMessageA: HWND=0x{hwnd:X8} MSG=0x{msg:X4} wParam=0x{wParam:X8} lParam=0x{lParam:X8}");
		// Post message to queue - for now just log
		return 1; // TRUE
	}
}

public class Gdi32Module(ProcessEnvironment env, uint imageBase, PeImageLoader? peLoader = null) : IWin32ModuleUnsafe
{
	public string Name => "GDI32.DLL";

	// Stock object handles - these are pseudo-handles that don't require cleanup
	private readonly Dictionary<int, uint> _stockObjects = new();
	private uint _nextStockObjectHandle = 0x80000000; // Start with high address to distinguish from regular handles

	// Device contexts
	private readonly Dictionary<uint, DeviceContext> _deviceContexts = new();
	private uint _nextDCHandle = 0x81000000;

	public bool TryInvokeUnsafe(string export, ICpu cpu, VirtualMemory memory, out uint returnValue)
	{
		returnValue = 0;
		var a = new StackArgs(cpu, memory);

		switch (export.ToUpperInvariant())
		{
			case "GETSTOCKOBJECT":
				returnValue = GetStockObject(a.Int32(0));
				return true;

			case "BEGINPAINT":
				returnValue = BeginPaint(a.UInt32(0), a.UInt32(1));
				return true;

			case "ENDPAINT":
				returnValue = EndPaint(a.UInt32(0), a.UInt32(1));
				return true;

			case "FILLRECT":
				returnValue = FillRect(a.UInt32(0), a.UInt32(1), a.UInt32(2));
				return true;

			case "TEXTOUT":
			case "TEXTOUTA":
				returnValue = TextOutA(a.UInt32(0), a.Int32(1), a.Int32(2), a.UInt32(3), a.Int32(4));
				return true;

			case "SETBKMODE":
				returnValue = SetBkMode(a.UInt32(0), a.Int32(1));
				return true;

			case "SETTEXTCOLOR":
				returnValue = SetTextColor(a.UInt32(0), a.UInt32(1));
				return true;

			case "GETDEVICECAPS":
				returnValue = (uint)GetDeviceCaps(a.UInt32(0), a.Int32(1));
				return true;

			default:
				Console.WriteLine($"[Gdi32] Unimplemented export: {export}");
				return false;
		}
	}

	private uint GetStockObject(int stockObjectId)
	{
		// Validate stock object ID
		if (stockObjectId < NativeTypes.StockObject.WHITE_BRUSH || 
		    stockObjectId > NativeTypes.StockObject.DC_PEN)
		{
			Console.WriteLine($"[Gdi32] GetStockObject: Invalid stock object ID {stockObjectId}");
			return 0;
		}

		// Return cached handle or create a new one
		if (_stockObjects.TryGetValue(stockObjectId, out var handle))
		{
			return handle;
		}

		// Create a pseudo-handle for this stock object
		handle = _nextStockObjectHandle++;
		_stockObjects[stockObjectId] = handle;

		Console.WriteLine($"[Gdi32] GetStockObject({stockObjectId}) -> 0x{handle:X8}");
		return handle;
	}

	private uint BeginPaint(uint hwnd, uint lpPaint)
	{
		Console.WriteLine($"[Gdi32] BeginPaint(HWND=0x{hwnd:X8}, lpPaint=0x{lpPaint:X8})");

		// Create a device context for this paint session
		var hdc = _nextDCHandle++;
		var dc = new DeviceContext
		{
			Handle = hdc,
			WindowHandle = hwnd
		};
		_deviceContexts[hdc] = dc;

		// Fill PAINTSTRUCT if provided
		if (lpPaint != 0)
		{
			// PAINTSTRUCT layout:
			// HDC hdc
			// BOOL fErase
			// RECT rcPaint
			// BOOL fRestore
			// BOOL fIncUpdate
			// BYTE rgbReserved[32]
			env.MemWrite32(lpPaint, hdc);      // hdc
			env.MemWrite32(lpPaint + 4, 1);    // fErase = TRUE
			env.MemWrite32(lpPaint + 8, 0);    // rcPaint.left
			env.MemWrite32(lpPaint + 12, 0);   // rcPaint.top
			env.MemWrite32(lpPaint + 16, 640); // rcPaint.right
			env.MemWrite32(lpPaint + 20, 480); // rcPaint.bottom
		}

		return hdc;
	}

	private uint EndPaint(uint hwnd, uint lpPaint)
	{
		if (lpPaint != 0)
		{
			var hdc = env.MemRead32(lpPaint);
			Console.WriteLine($"[Gdi32] EndPaint(HWND=0x{hwnd:X8}, HDC=0x{hdc:X8})");

			// Remove the device context
			_deviceContexts.Remove(hdc);
		}

		return 1; // TRUE
	}

	private uint FillRect(uint hdc, uint lpRect, uint hBrush)
	{
		if (lpRect != 0)
		{
			var left = env.MemRead32(lpRect);
			var top = env.MemRead32(lpRect + 4);
			var right = env.MemRead32(lpRect + 8);
			var bottom = env.MemRead32(lpRect + 12);
			Console.WriteLine($"[Gdi32] FillRect(HDC=0x{hdc:X8}, rect=({left},{top},{right},{bottom}), hBrush=0x{hBrush:X8})");
		}

		return 1; // Non-zero on success
	}

	private uint TextOutA(uint hdc, int x, int y, uint lpString, int cbString)
	{
		if (lpString != 0 && cbString > 0)
		{
			var text = env.ReadAnsiString(lpString, cbString);
			Console.WriteLine($"[Gdi32] TextOutA(HDC=0x{hdc:X8}, x={x}, y={y}, text=\"{text}\")");
		}

		return 1; // TRUE
	}

	private uint SetBkMode(uint hdc, int mode)
	{
		Console.WriteLine($"[Gdi32] SetBkMode(HDC=0x{hdc:X8}, mode={mode})");
		if (_deviceContexts.TryGetValue(hdc, out var dc))
		{
			int previous = dc.BkMode;
			dc.BkMode = mode;
			return (uint)previous;
		}
		return 0; // Default: TRANSPARENT
	}

	private uint SetTextColor(uint hdc, uint color)
	{
		Console.WriteLine($"[Gdi32] SetTextColor(HDC=0x{hdc:X8}, color=0x{color:X8})");
		return 0x00000000; // Previous color (black)
	}

	private int GetDeviceCaps(uint hdc, int nIndex)
	{
		Console.WriteLine($"[Gdi32] GetDeviceCaps(HDC=0x{hdc:X8}, nIndex={nIndex})");
		
		// Return common device capabilities
		return nIndex switch
		{
			8 => 1920,    // HORZRES - Horizontal resolution in pixels
			10 => 1080,   // VERTRES - Vertical resolution in pixels
			12 => 32,     // BITSPIXEL - Color bits per pixel
			88 => 96,     // LOGPIXELSX - Logical pixels/inch in X
			90 => 96,     // LOGPIXELSY - Logical pixels/inch in Y
			2 => 8,       // TECHNOLOGY - DT_RASDISPLAY (raster display)
			_ => 0
		};
	}

	private class DeviceContext
	{
		public uint Handle { get; set; }
		public uint WindowHandle { get; set; }
		public int BkMode { get; set; } = 2; // OPAQUE
		public uint TextColor { get; set; } = 0x00000000; // Black
	}
}

public class DDrawModule(ProcessEnvironment env, uint imageBase, PeImageLoader? peLoader = null) : IWin32ModuleUnsafe
{
	public string Name => "DDRAW.DLL";

	// DirectDraw object handles
	private readonly Dictionary<uint, DirectDrawObject> _ddrawObjects = new();
	private readonly Dictionary<uint, DirectDrawSurface> _surfaces = new();
	private uint _nextDDrawHandle = 0x70000000;
	private uint _nextSurfaceHandle = 0x71000000;

	public bool TryInvokeUnsafe(string export, ICpu cpu, VirtualMemory memory, out uint returnValue)
	{
		returnValue = 0;
		var a = new StackArgs(cpu, memory);

		switch (export.ToUpperInvariant())
		{
			case "DIRECTDRAWCREATE":
				returnValue = DirectDrawCreate(a.UInt32(0), a.UInt32(1), a.UInt32(2));
				return true;

			case "DIRECTDRAWCREATEEX":
				returnValue = DirectDrawCreateEx(a.UInt32(0), a.UInt32(1), a.UInt32(2), a.UInt32(3));
				return true;

			default:
				Console.WriteLine($"[DDraw] Unimplemented export: {export}");
				return false;
		}
	}

	private uint DirectDrawCreate(uint lpGuid, uint lplpDD, uint pUnkOuter)
	{
		Console.WriteLine($"[DDraw] DirectDrawCreate(lpGuid=0x{lpGuid:X8}, lplpDD=0x{lplpDD:X8}, pUnkOuter=0x{pUnkOuter:X8})");

		// Create DirectDraw object
		var ddrawHandle = _nextDDrawHandle++;
		var ddrawObj = new DirectDrawObject
		{
			Handle = ddrawHandle
		};
		_ddrawObjects[ddrawHandle] = ddrawObj;

		// Write vtable pointer back to caller
		if (lplpDD != 0)
		{
			env.MemWrite32(lplpDD, ddrawHandle);
		}

		Console.WriteLine($"[DDraw] Created DirectDraw object: 0x{ddrawHandle:X8}");
		return 0; // DD_OK
	}

	private uint DirectDrawCreateEx(uint lpGuid, uint lplpDD, uint iid, uint pUnkOuter)
	{
		Console.WriteLine($"[DDraw] DirectDrawCreateEx(lpGuid=0x{lpGuid:X8}, lplpDD=0x{lplpDD:X8}, iid=0x{iid:X8}, pUnkOuter=0x{pUnkOuter:X8})");

		// Similar to DirectDrawCreate but with interface ID
		var ddrawHandle = _nextDDrawHandle++;
		var ddrawObj = new DirectDrawObject
		{
			Handle = ddrawHandle
		};
		_ddrawObjects[ddrawHandle] = ddrawObj;

		if (lplpDD != 0)
		{
			env.MemWrite32(lplpDD, ddrawHandle);
		}

		Console.WriteLine($"[DDraw] Created DirectDraw object (Ex): 0x{ddrawHandle:X8}");
		return 0; // DD_OK
	}

	private class DirectDrawObject
	{
		public uint Handle { get; set; }
		public int Width { get; set; }
		public int Height { get; set; }
		public int BitsPerPixel { get; set; }
	}

	private class DirectDrawSurface
	{
		public uint Handle { get; set; }
		public int Width { get; set; }
		public int Height { get; set; }
		public int Pitch { get; set; }
		public byte[]? Bits { get; set; }
		public bool IsPrimary { get; set; }
	}
}

public class DSoundModule(ProcessEnvironment env, uint imageBase, PeImageLoader? peLoader = null) : IWin32ModuleUnsafe
{
	public string Name => "DSOUND.DLL";

<<<<<<< HEAD
	private readonly Dictionary<uint, DirectSoundObject> _dsoundObjects = new();
	private uint _nextDSoundHandle = 0x72000000;
=======
	// DirectSound object handles
	private readonly Dictionary<uint, DirectSoundObject> _dsoundObjects = new();
	private readonly Dictionary<uint, DirectSoundBuffer> _buffers = new();
	private uint _nextDSoundHandle = 0x80000000;
	private uint _nextBufferHandle = 0x81000000;
>>>>>>> 12c666b2

	public bool TryInvokeUnsafe(string export, ICpu cpu, VirtualMemory memory, out uint returnValue)
	{
		returnValue = 0;
		var a = new StackArgs(cpu, memory);

<<<<<<< HEAD
		switch (export.ToUpperInvariant())
		{
			case "DIRECTSOUNDCREATE":
				returnValue = DirectSoundCreate(a.UInt32(0), a.UInt32(1), a.UInt32(2));
				return true;

=======
		switch (export)
		{
			case "DirectSoundCreate":
				returnValue = DirectSoundCreate(a.UInt32(0), a.UInt32(1), a.UInt32(2));
				return true;

			case "DirectSoundEnumerateA":
				returnValue = DirectSoundEnumerateA(a.UInt32(0), a.UInt32(1));
				return true;

>>>>>>> 12c666b2
			default:
				Console.WriteLine($"[DSound] Unimplemented export: {export}");
				return false;
		}
	}

	private uint DirectSoundCreate(uint lpGuid, uint lplpDS, uint pUnkOuter)
	{
		Console.WriteLine($"[DSound] DirectSoundCreate(lpGuid=0x{lpGuid:X8}, lplpDS=0x{lplpDS:X8}, pUnkOuter=0x{pUnkOuter:X8})");

		// Create DirectSound object
<<<<<<< HEAD
		var dsoundHandle = _nextDSoundHandle++;
		var dsoundObj = new DirectSoundObject
		{
			Handle = dsoundHandle
		};
		_dsoundObjects[dsoundHandle] = dsoundObj;

		// Write handle back to caller
		if (lplpDS != 0)
		{
			env.MemWrite32(lplpDS, dsoundHandle);
		}

		Console.WriteLine($"[DSound] Created DirectSound object: 0x{dsoundHandle:X8}");
=======
		var dsHandle = _nextDSoundHandle++;
		var dsObj = new DirectSoundObject
		{
			Handle = dsHandle
		};
		_dsoundObjects[dsHandle] = dsObj;

		// Initialize audio backend if not already done
		if (env.AudioBackend == null)
		{
			env.AudioBackend = new Win32Emu.Rendering.SDL3AudioBackend();
			env.AudioBackend.Initialize();
		}

		if (lplpDS != 0)
		{
			env.MemWrite32(lplpDS, dsHandle);
		}

		return 0; // DS_OK
	}

	private uint DirectSoundEnumerateA(uint lpDSEnumCallback, uint lpContext)
	{
		Console.WriteLine($"[DSound] DirectSoundEnumerateA(lpDSEnumCallback=0x{lpDSEnumCallback:X8}, lpContext=0x{lpContext:X8})");
		
		// For now, just report no devices found (return DS_OK)
		// In a full implementation, we would enumerate audio devices and call the callback
>>>>>>> 12c666b2
		return 0; // DS_OK
	}

	private class DirectSoundObject
	{
		public uint Handle { get; set; }
<<<<<<< HEAD
=======
		public int Frequency { get; set; } = 44100;
		public int BitsPerSample { get; set; } = 16;
		public int Channels { get; set; } = 2;
	}

	private class DirectSoundBuffer
	{
		public uint Handle { get; set; }
		public uint AudioStreamId { get; set; }
		public int Size { get; set; }
		public byte[]? Data { get; set; }
		public bool IsPrimary { get; set; }
>>>>>>> 12c666b2
	}
}


public class DInputModule(ProcessEnvironment env, uint imageBase, PeImageLoader? peLoader = null) : IWin32ModuleUnsafe
{
	public string Name => "DINPUT.DLL";

<<<<<<< HEAD
	private readonly Dictionary<uint, DirectInputObject> _dinputObjects = new();
	private uint _nextDInputHandle = 0x73000000;
=======
	// DirectInput object handles
	private readonly Dictionary<uint, DirectInputObject> _dinputObjects = new();
	private readonly Dictionary<uint, DirectInputDevice> _devices = new();
	private uint _nextDInputHandle = 0x90000000;
	private uint _nextDeviceHandle = 0x91000000;
>>>>>>> 12c666b2

	public bool TryInvokeUnsafe(string export, ICpu cpu, VirtualMemory memory, out uint returnValue)
	{
		returnValue = 0;
		var a = new StackArgs(cpu, memory);

<<<<<<< HEAD
		switch (export.ToUpperInvariant())
		{
			case "DIRECTINPUTCREATEA":
				returnValue = DirectInputCreateA(a.UInt32(0), a.UInt32(1), a.UInt32(2), a.UInt32(3));
=======
		switch (export)
		{
			case "DirectInputCreateA":
			case "DirectInputCreate":
				returnValue = DirectInputCreate(a.UInt32(0), a.UInt32(1), a.UInt32(2), a.UInt32(3));
				return true;

			case "DirectInput8Create":
				returnValue = DirectInput8Create(a.UInt32(0), a.UInt32(1), a.UInt32(2), a.UInt32(3), a.UInt32(4));
>>>>>>> 12c666b2
				return true;

			default:
				Console.WriteLine($"[DInput] Unimplemented export: {export}");
				return false;
		}
	}

<<<<<<< HEAD
	private uint DirectInputCreateA(uint hinst, uint dwVersion, uint lplpDirectInput, uint punkOuter)
	{
		Console.WriteLine($"[DInput] DirectInputCreateA(hinst=0x{hinst:X8}, dwVersion=0x{dwVersion:X8}, lplpDirectInput=0x{lplpDirectInput:X8})");

		// Create DirectInput object
		var dinputHandle = _nextDInputHandle++;
		var dinputObj = new DirectInputObject
		{
			Handle = dinputHandle
		};
		_dinputObjects[dinputHandle] = dinputObj;

		// Write handle back to caller
		if (lplpDirectInput != 0)
		{
			env.MemWrite32(lplpDirectInput, dinputHandle);
		}

		Console.WriteLine($"[DInput] Created DirectInput object: 0x{dinputHandle:X8}");
		return 0; // DI_OK
	}

	private class DirectInputObject
	{
		public uint Handle { get; set; }
=======
	private uint DirectInputCreate(uint hinst, uint dwVersion, uint lplpDirectInput, uint pUnkOuter)
	{
		Console.WriteLine($"[DInput] DirectInputCreate(hinst=0x{hinst:X8}, dwVersion=0x{dwVersion:X8}, lplpDirectInput=0x{lplpDirectInput:X8})");

		// Create DirectInput object
		var diHandle = _nextDInputHandle++;
		var diObj = new DirectInputObject
		{
			Handle = diHandle,
			Version = dwVersion
		};
		_dinputObjects[diHandle] = diObj;

		// Initialize input backend if not already done
		if (env.InputBackend == null)
		{
			env.InputBackend = new Win32Emu.Rendering.SDL3InputBackend();
			env.InputBackend.Initialize();
		}

		if (lplpDirectInput != 0)
		{
			env.MemWrite32(lplpDirectInput, diHandle);
		}

		return 0; // DI_OK
	}

	private uint DirectInput8Create(uint hinst, uint dwVersion, uint riidltf, uint lplpDirectInput, uint pUnkOuter)
	{
		Console.WriteLine($"[DInput] DirectInput8Create(hinst=0x{hinst:X8}, dwVersion=0x{dwVersion:X8}, riidltf=0x{riidltf:X8})");

		// DirectInput8 is similar to DirectInputCreate but with additional parameters
		return DirectInputCreate(hinst, dwVersion, lplpDirectInput, pUnkOuter);
	}

	private class DirectInputObject
	{
		public uint Handle { get; set; }
		public uint Version { get; set; }
	}

	private class DirectInputDevice
	{
		public uint Handle { get; set; }
		public uint BackendDeviceId { get; set; }
		public string Name { get; set; } = string.Empty;
>>>>>>> 12c666b2
	}
}

public class WinMMModule(ProcessEnvironment env, uint imageBase, PeImageLoader? peLoader = null) : IWin32ModuleUnsafe
{
	public string Name => "WINMM.DLL";

	private readonly System.Diagnostics.Stopwatch _stopwatch = System.Diagnostics.Stopwatch.StartNew();
	private uint _timerPeriod = 0;

	public bool TryInvokeUnsafe(string export, ICpu cpu, VirtualMemory memory, out uint returnValue)
	{
		returnValue = 0;
		var a = new StackArgs(cpu, memory);

		switch (export.ToUpperInvariant())
		{
			case "TIMEGETTIME":
				returnValue = TimeGetTime();
				return true;

			case "TIMEBEGINPERIOD":
				returnValue = TimeBeginPeriod(a.UInt32(0));
				return true;

			case "TIMEENDPERIOD":
				returnValue = TimeEndPeriod(a.UInt32(0));
				return true;

			case "TIMEKILLEVENT":
				returnValue = TimeKillEvent(a.UInt32(0));
				return true;

			default:
				Console.WriteLine($"[WinMM] Unimplemented export: {export}");
				return false;
		}
	}

	private uint TimeGetTime()
	{
		// Return time in milliseconds since start
		var time = (uint)_stopwatch.ElapsedMilliseconds;
		return time;
	}

	private uint TimeBeginPeriod(uint uPeriod)
	{
		Console.WriteLine($"[WinMM] timeBeginPeriod({uPeriod})");
		_timerPeriod = uPeriod;
		return 0; // TIMERR_NOERROR
	}

	private uint TimeEndPeriod(uint uPeriod)
	{
		Console.WriteLine($"[WinMM] timeEndPeriod({uPeriod})");
		_timerPeriod = 0;
		return 0; // TIMERR_NOERROR
	}

	private uint TimeKillEvent(uint uTimerID)
	{
		Console.WriteLine($"[WinMM] timeKillEvent({uTimerID})");
		return 0; // TIMERR_NOERROR
	}
}

public class Glide2xModule(ProcessEnvironment env, uint imageBase, PeImageLoader? peLoader = null) : IWin32ModuleUnsafe
{
	public string Name => "GLIDE2X.DLL";

	public bool TryInvokeUnsafe(string export, ICpu cpu, VirtualMemory memory, out uint returnValue)
	{
		returnValue = 0;
		//var a = new StackArgs(cpu, memory);

		Console.WriteLine($"[Glide2x] Unimplemented export: {export}");
		return false;
	}
}<|MERGE_RESOLUTION|>--- conflicted
+++ resolved
@@ -928,41 +928,25 @@
 {
 	public string Name => "DSOUND.DLL";
 
-<<<<<<< HEAD
-	private readonly Dictionary<uint, DirectSoundObject> _dsoundObjects = new();
-	private uint _nextDSoundHandle = 0x72000000;
-=======
 	// DirectSound object handles
 	private readonly Dictionary<uint, DirectSoundObject> _dsoundObjects = new();
 	private readonly Dictionary<uint, DirectSoundBuffer> _buffers = new();
 	private uint _nextDSoundHandle = 0x80000000;
 	private uint _nextBufferHandle = 0x81000000;
->>>>>>> 12c666b2
 
 	public bool TryInvokeUnsafe(string export, ICpu cpu, VirtualMemory memory, out uint returnValue)
 	{
 		returnValue = 0;
 		var a = new StackArgs(cpu, memory);
 
-<<<<<<< HEAD
 		switch (export.ToUpperInvariant())
 		{
 			case "DIRECTSOUNDCREATE":
 				returnValue = DirectSoundCreate(a.UInt32(0), a.UInt32(1), a.UInt32(2));
 				return true;
-
-=======
-		switch (export)
-		{
-			case "DirectSoundCreate":
-				returnValue = DirectSoundCreate(a.UInt32(0), a.UInt32(1), a.UInt32(2));
-				return true;
-
-			case "DirectSoundEnumerateA":
+			case "DIRECTSOUNDENUMERATEA":
 				returnValue = DirectSoundEnumerateA(a.UInt32(0), a.UInt32(1));
 				return true;
-
->>>>>>> 12c666b2
 			default:
 				Console.WriteLine($"[DSound] Unimplemented export: {export}");
 				return false;
@@ -974,22 +958,6 @@
 		Console.WriteLine($"[DSound] DirectSoundCreate(lpGuid=0x{lpGuid:X8}, lplpDS=0x{lplpDS:X8}, pUnkOuter=0x{pUnkOuter:X8})");
 
 		// Create DirectSound object
-<<<<<<< HEAD
-		var dsoundHandle = _nextDSoundHandle++;
-		var dsoundObj = new DirectSoundObject
-		{
-			Handle = dsoundHandle
-		};
-		_dsoundObjects[dsoundHandle] = dsoundObj;
-
-		// Write handle back to caller
-		if (lplpDS != 0)
-		{
-			env.MemWrite32(lplpDS, dsoundHandle);
-		}
-
-		Console.WriteLine($"[DSound] Created DirectSound object: 0x{dsoundHandle:X8}");
-=======
 		var dsHandle = _nextDSoundHandle++;
 		var dsObj = new DirectSoundObject
 		{
@@ -1018,15 +986,12 @@
 		
 		// For now, just report no devices found (return DS_OK)
 		// In a full implementation, we would enumerate audio devices and call the callback
->>>>>>> 12c666b2
 		return 0; // DS_OK
 	}
 
 	private class DirectSoundObject
 	{
 		public uint Handle { get; set; }
-<<<<<<< HEAD
-=======
 		public int Frequency { get; set; } = 44100;
 		public int BitsPerSample { get; set; } = 16;
 		public int Channels { get; set; } = 2;
@@ -1039,7 +1004,6 @@
 		public int Size { get; set; }
 		public byte[]? Data { get; set; }
 		public bool IsPrimary { get; set; }
->>>>>>> 12c666b2
 	}
 }
 
@@ -1048,38 +1012,25 @@
 {
 	public string Name => "DINPUT.DLL";
 
-<<<<<<< HEAD
-	private readonly Dictionary<uint, DirectInputObject> _dinputObjects = new();
-	private uint _nextDInputHandle = 0x73000000;
-=======
 	// DirectInput object handles
 	private readonly Dictionary<uint, DirectInputObject> _dinputObjects = new();
 	private readonly Dictionary<uint, DirectInputDevice> _devices = new();
 	private uint _nextDInputHandle = 0x90000000;
 	private uint _nextDeviceHandle = 0x91000000;
->>>>>>> 12c666b2
 
 	public bool TryInvokeUnsafe(string export, ICpu cpu, VirtualMemory memory, out uint returnValue)
 	{
 		returnValue = 0;
 		var a = new StackArgs(cpu, memory);
 
-<<<<<<< HEAD
 		switch (export.ToUpperInvariant())
 		{
 			case "DIRECTINPUTCREATEA":
-				returnValue = DirectInputCreateA(a.UInt32(0), a.UInt32(1), a.UInt32(2), a.UInt32(3));
-=======
-		switch (export)
-		{
-			case "DirectInputCreateA":
-			case "DirectInputCreate":
-				returnValue = DirectInputCreate(a.UInt32(0), a.UInt32(1), a.UInt32(2), a.UInt32(3));
-				return true;
-
-			case "DirectInput8Create":
+      case "DIRECTINPUTCREATE":
+        returnValue = DirectInputCreateA(a.UInt32(0), a.UInt32(1), a.UInt32(2), a.UInt32(3));
+        return true;
+			case "DIRECTINPUT8CREATE":
 				returnValue = DirectInput8Create(a.UInt32(0), a.UInt32(1), a.UInt32(2), a.UInt32(3), a.UInt32(4));
->>>>>>> 12c666b2
 				return true;
 
 			default:
@@ -1088,7 +1039,6 @@
 		}
 	}
 
-<<<<<<< HEAD
 	private uint DirectInputCreateA(uint hinst, uint dwVersion, uint lplpDirectInput, uint punkOuter)
 	{
 		Console.WriteLine($"[DInput] DirectInputCreateA(hinst=0x{hinst:X8}, dwVersion=0x{dwVersion:X8}, lplpDirectInput=0x{lplpDirectInput:X8})");
@@ -1099,6 +1049,7 @@
 		{
 			Handle = dinputHandle
 		};
+    
 		_dinputObjects[dinputHandle] = dinputObj;
 
 		// Write handle back to caller
@@ -1111,10 +1062,6 @@
 		return 0; // DI_OK
 	}
 
-	private class DirectInputObject
-	{
-		public uint Handle { get; set; }
-=======
 	private uint DirectInputCreate(uint hinst, uint dwVersion, uint lplpDirectInput, uint pUnkOuter)
 	{
 		Console.WriteLine($"[DInput] DirectInputCreate(hinst=0x{hinst:X8}, dwVersion=0x{dwVersion:X8}, lplpDirectInput=0x{lplpDirectInput:X8})");
@@ -1162,7 +1109,6 @@
 		public uint Handle { get; set; }
 		public uint BackendDeviceId { get; set; }
 		public string Name { get; set; } = string.Empty;
->>>>>>> 12c666b2
 	}
 }
 
