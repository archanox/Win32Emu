using Win32Emu.Memory;

namespace Win32Emu.Win32;

public class ProcessEnvironment(VirtualMemory vm, uint heapBase = 0x01000000)
{
	private uint _allocPtr = heapBase;
	private bool _exitRequested;

	public uint CommandLinePtr { get; private set; }
	public uint ModuleFileNamePtr { get; private set; }
	public uint ModuleFileNameLength { get; private set; }
	public bool ExitRequested => _exitRequested;

	// Default standard handles (pseudo values)
	public uint StdInputHandle { get; set; } = 0x00000001;
	public uint StdOutputHandle { get; set; } = 0x00000002;
	public uint StdErrorHandle { get; set; } = 0x00000003;

	// Simple handle table for host resources (files etc.)
	private readonly Dictionary<uint, object> _handles = new();
	private uint _nextHandle = 0x00001000; // avoid low values used as sentinels

	// Environment variables (emulated, not from system)
	private readonly Dictionary<string, string> _environmentVariables = new();

	public void InitializeStrings(string exePath, string[] args)
	{
		var cmdLine = string.Join(" ", new[] { exePath }.Concat(args.Skip(1)));
		CommandLinePtr = WriteAnsiString(cmdLine + '\0');
		ModuleFileNamePtr = WriteAnsiString(exePath + '\0');
		ModuleFileNameLength = (uint)exePath.Length;

		// Initialize with some default environment variables
		InitializeDefaultEnvironmentVariables();
	}

	private void InitializeDefaultEnvironmentVariables()
	{
		// Set some common Windows environment variables for emulation
		_environmentVariables["PATH"] = @"C:\WINDOWS\system32;C:\WINDOWS;C:\WINDOWS\System32\Wbem";
		_environmentVariables["WINDIR"] = @"C:\WINDOWS";
		_environmentVariables["SYSTEMROOT"] = @"C:\WINDOWS";
		_environmentVariables["TEMP"] = @"C:\TEMP";
		_environmentVariables["TMP"] = @"C:\TEMP";
		_environmentVariables["COMPUTERNAME"] = "WIN32EMU";
		_environmentVariables["USERNAME"] = "User";
		_environmentVariables["USERDOMAIN"] = "WIN32EMU";
	}

	public uint SimpleAlloc(uint size)
	{
		if (size == 0) size = 1;
		var addr = _allocPtr;
		_allocPtr = AlignUp(_allocPtr + size, 16);
		return addr;
	}

	public void RequestExit() => _exitRequested = true;

	// Guest memory helpers
	public uint WriteAnsiString(string s)
	{
		var bytes = System.Text.Encoding.ASCII.GetBytes(s);
		var addr = SimpleAlloc((uint)bytes.Length);
		vm.WriteBytes(addr, bytes);
		return addr;
	}

	public uint WriteUnicodeString(string s)
	{
		var bytes = System.Text.Encoding.Unicode.GetBytes(s);
		var addr = SimpleAlloc((uint)bytes.Length);
		vm.WriteBytes(addr, bytes);
		return addr;
	}

	public void WriteAnsiStringAt(uint addr, string s, bool nullTerminate = true)
	{
		var bytes = System.Text.Encoding.ASCII.GetBytes(nullTerminate ? s + "\0" : s);
		vm.WriteBytes(addr, bytes);
	}

	public string ReadAnsiString(uint addr)
	{
		var buf = new List<byte>();
		var p = addr;
		for (;;)
		{
			var b = vm.Read8(p++);
			if (b == 0) break;
			buf.Add(b);
		}

		return System.Text.Encoding.ASCII.GetString(buf.ToArray());
	}

	/// <summary>
	/// Creates a Windows-format environment strings block in Unicode.
	/// Returns a pointer to a double-null-terminated block of null-terminated strings.
	/// Format: "VAR1=value1\0VAR2=value2\0...VARn=valuen\0\0"
	/// </summary>
	public uint GetEnvironmentStringsW()
	{
		var envBlock = new System.Text.StringBuilder();
		
		// Add each environment variable as "NAME=VALUE\0"
		foreach (var kvp in _environmentVariables.OrderBy(x => x.Key))
		{
			envBlock.Append($"{kvp.Key}={kvp.Value}");
			envBlock.Append('\0'); // null terminate each string
		}
		
		// Add final null terminator for the block
		envBlock.Append('\0');
		
		// Convert to bytes and allocate memory
		var bytes = System.Text.Encoding.Unicode.GetBytes(envBlock.ToString());
		var addr = SimpleAlloc((uint)bytes.Length);
		vm.WriteBytes(addr, bytes);
		
		return addr;
	}

	public byte[] MemReadBytes(uint addr, int count) => vm.GetSpan(addr, count);
	public void MemWriteBytes(uint addr, ReadOnlySpan<byte> data) => vm.WriteBytes(addr, data);
	public void MemWrite32(uint addr, uint value) => vm.Write32(addr, value);
	public void MemWrite16(uint addr, ushort value) => vm.Write16(addr, value);
<<<<<<< HEAD
	public uint MemRead32(uint addr) => vm.Read32(addr);
	public ushort MemRead16(uint addr) => vm.Read16(addr);
	public byte MemRead8(uint addr) => vm.Read8(addr);
=======
	public void MemWrite64(uint addr, ulong value) => vm.Write64(addr, value);
>>>>>>> e9f396ad
	public void MemZero(uint addr, uint size) => vm.WriteBytes(addr, new byte[size]);

	// Handle table ops
	public uint RegisterHandle(object obj)
	{
		var h = _nextHandle;
		_nextHandle += 4;
		_handles[h] = obj;
		return h;
	}

	public bool TryGetHandle<T>(uint handle, out T? value) where T : class
	{
		if (_handles.TryGetValue(handle, out var obj) && obj is T t)
		{
			value = t;
			return true;
		}

		value = null;
		return false;
	}

	public bool CloseHandle(uint handle) => _handles.Remove(handle);

	// Heaps
	private readonly Dictionary<uint, HeapState> _heaps = new();

	public uint HeapCreate(uint flOptions, uint dwInitialSize, uint dwMaximumSize)
	{
		var init = AlignUp(dwInitialSize == 0 ? 0x10000u : dwInitialSize, 0x1000);
		var max = dwMaximumSize == 0 ? init : AlignUp(dwMaximumSize, 0x1000);
		var baseAddr = SimpleAlloc(init);
		_heaps[baseAddr] = new HeapState(baseAddr, baseAddr, baseAddr + max);
		return baseAddr;
	}

	public uint HeapAlloc(uint hHeap, uint dwBytes)
	{
		if (!_heaps.TryGetValue(hHeap, out var hs)) return SimpleAlloc(dwBytes);
		var size = AlignUp(dwBytes == 0 ? 1u : dwBytes, 16);
		if (hs.Current + size <= hs.Limit)
		{
			var ptr = hs.Current;
			hs = hs with { Current = hs.Current + size };
			_heaps[hHeap] = hs;
			return ptr;
		}

		return SimpleAlloc(dwBytes);
	}

	public uint HeapFree(uint hHeap, uint lpMem) => 1;

	// VirtualAlloc
	public uint VirtualAlloc(uint lpAddress, uint dwSize, uint flAllocationType, uint flProtect)
	{
		var size = AlignUp(dwSize == 0 ? 1u : dwSize, 0x1000);
		if (lpAddress != 0)
		{
			if (lpAddress + size <= vm.Size) vm.WriteBytes(lpAddress, new byte[size]);
			return lpAddress;
		}

		var addr = AlignUp(_allocPtr, 0x1000);
		_allocPtr = addr + size;
		vm.WriteBytes(addr, new byte[size]);
		return addr;
	}

	private static uint AlignUp(uint value, uint align) => (value + (align - 1)) & ~(align - 1);

	private record struct HeapState(uint Base, uint Current, uint Limit);
}<|MERGE_RESOLUTION|>--- conflicted
+++ resolved
@@ -126,13 +126,10 @@
 	public void MemWriteBytes(uint addr, ReadOnlySpan<byte> data) => vm.WriteBytes(addr, data);
 	public void MemWrite32(uint addr, uint value) => vm.Write32(addr, value);
 	public void MemWrite16(uint addr, ushort value) => vm.Write16(addr, value);
-<<<<<<< HEAD
 	public uint MemRead32(uint addr) => vm.Read32(addr);
 	public ushort MemRead16(uint addr) => vm.Read16(addr);
 	public byte MemRead8(uint addr) => vm.Read8(addr);
-=======
 	public void MemWrite64(uint addr, ulong value) => vm.Write64(addr, value);
->>>>>>> e9f396ad
 	public void MemZero(uint addr, uint size) => vm.WriteBytes(addr, new byte[size]);
 
 	// Handle table ops
