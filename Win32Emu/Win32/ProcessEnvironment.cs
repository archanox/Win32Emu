using Win32Emu.Memory;

namespace Win32Emu.Win32;

public class ProcessEnvironment(VirtualMemory vm, uint heapBase = 0x01000000)
{
	private uint _allocPtr = heapBase;
	private bool _exitRequested;
	private string _executablePath = string.Empty;

	public uint CommandLinePtr { get; private set; }
	public uint ModuleFileNamePtr { get; private set; }
	public uint ModuleFileNameLength { get; private set; }
	public bool ExitRequested => _exitRequested;
	public string ExecutablePath => _executablePath;

	// Default standard handles (pseudo values)
	public uint StdInputHandle { get; set; } = 0x00000001;
	public uint StdOutputHandle { get; set; } = 0x00000002;
	public uint StdErrorHandle { get; set; } = 0x00000003;

	// Simple handle table for host resources (files etc.)
	private readonly Dictionary<uint, object> _handles = new();
	private uint _nextHandle = 0x00001000; // avoid low values used as sentinels

<<<<<<< HEAD
	// Loaded modules tracking
	private readonly Dictionary<string, uint> _loadedModules = new(StringComparer.OrdinalIgnoreCase);
	private uint _nextModuleHandle = 0x10000000;
=======
	// Environment variables (emulated, not from system)
	private readonly Dictionary<string, string> _environmentVariables = new();
>>>>>>> 22229b11

	public void InitializeStrings(string exePath, string[] args)
	{
		_executablePath = exePath;
		var cmdLine = string.Join(" ", new[] { exePath }.Concat(args.Skip(1)));
		CommandLinePtr = WriteAnsiString(cmdLine + '\0');
		ModuleFileNamePtr = WriteAnsiString(exePath + '\0');
		ModuleFileNameLength = (uint)exePath.Length;

		// Initialize with some default environment variables
		InitializeDefaultEnvironmentVariables();
	}

	private void InitializeDefaultEnvironmentVariables()
	{
		// Set some common Windows environment variables for emulation
		_environmentVariables["PATH"] = @"C:\WINDOWS\system32;C:\WINDOWS;C:\WINDOWS\System32\Wbem";
		_environmentVariables["WINDIR"] = @"C:\WINDOWS";
		_environmentVariables["SYSTEMROOT"] = @"C:\WINDOWS";
		_environmentVariables["TEMP"] = @"C:\TEMP";
		_environmentVariables["TMP"] = @"C:\TEMP";
		_environmentVariables["COMPUTERNAME"] = "WIN32EMU";
		_environmentVariables["USERNAME"] = "User";
		_environmentVariables["USERDOMAIN"] = "WIN32EMU";
	}

	public uint SimpleAlloc(uint size)
	{
		if (size == 0) size = 1;
		var addr = _allocPtr;
		_allocPtr = AlignUp(_allocPtr + size, 16);
		return addr;
	}

	public void RequestExit() => _exitRequested = true;

	// Guest memory helpers
	public uint WriteAnsiString(string s)
	{
		var bytes = System.Text.Encoding.ASCII.GetBytes(s);
		var addr = SimpleAlloc((uint)bytes.Length);
		vm.WriteBytes(addr, bytes);
		return addr;
	}

	public uint WriteUnicodeString(string s)
	{
		var bytes = System.Text.Encoding.Unicode.GetBytes(s);
		var addr = SimpleAlloc((uint)bytes.Length);
		vm.WriteBytes(addr, bytes);
		return addr;
	}

	public void WriteAnsiStringAt(uint addr, string s, bool nullTerminate = true)
	{
		var bytes = System.Text.Encoding.ASCII.GetBytes(nullTerminate ? s + "\0" : s);
		vm.WriteBytes(addr, bytes);
	}

	public string ReadAnsiString(uint addr)
	{
		var buf = new List<byte>();
		var p = addr;
		for (;;)
		{
			var b = vm.Read8(p++);
			if (b == 0) break;
			buf.Add(b);
		}

		return System.Text.Encoding.ASCII.GetString(buf.ToArray());
	}

	/// <summary>
	/// Creates a Windows-format environment strings block in Unicode.
	/// Returns a pointer to a double-null-terminated block of null-terminated strings.
	/// Format: "VAR1=value1\0VAR2=value2\0...VARn=valuen\0\0"
	/// </summary>
	public uint GetEnvironmentStringsW()
	{
		var envBlock = new System.Text.StringBuilder();
		
		// Add each environment variable as "NAME=VALUE\0"
		foreach (var kvp in _environmentVariables.OrderBy(x => x.Key))
		{
			envBlock.Append($"{kvp.Key}={kvp.Value}");
			envBlock.Append('\0'); // null terminate each string
		}
		
		// Add final null terminator for the block
		envBlock.Append('\0');
		
		// Convert to bytes and allocate memory
		var bytes = System.Text.Encoding.Unicode.GetBytes(envBlock.ToString());
		var addr = SimpleAlloc((uint)bytes.Length);
		vm.WriteBytes(addr, bytes);
		
		return addr;
	}

	public byte[] MemReadBytes(uint addr, int count) => vm.GetSpan(addr, count);
	public void MemWriteBytes(uint addr, ReadOnlySpan<byte> data) => vm.WriteBytes(addr, data);
	public void MemWrite32(uint addr, uint value) => vm.Write32(addr, value);
	public void MemWrite16(uint addr, ushort value) => vm.Write16(addr, value);
	public void MemZero(uint addr, uint size) => vm.WriteBytes(addr, new byte[size]);

	// Handle table ops
	public uint RegisterHandle(object obj)
	{
		var h = _nextHandle;
		_nextHandle += 4;
		_handles[h] = obj;
		return h;
	}

	public bool TryGetHandle<T>(uint handle, out T? value) where T : class
	{
		if (_handles.TryGetValue(handle, out var obj) && obj is T t)
		{
			value = t;
			return true;
		}

		value = null;
		return false;
	}

	public bool CloseHandle(uint handle) => _handles.Remove(handle);

	// Module loading tracking
	public uint LoadModule(string moduleName)
	{
		var normalizedName = Path.GetFileName(moduleName).ToUpperInvariant();
		if (_loadedModules.TryGetValue(normalizedName, out var existingHandle))
		{
			return existingHandle;
		}

		var handle = _nextModuleHandle;
		_nextModuleHandle += 0x1000;
		_loadedModules[normalizedName] = handle;
		return handle;
	}

	public bool IsModuleLoaded(string moduleName)
	{
		var normalizedName = Path.GetFileName(moduleName).ToUpperInvariant();
		return _loadedModules.ContainsKey(normalizedName);
	}

	// Heaps
	private readonly Dictionary<uint, HeapState> _heaps = new();

	public uint HeapCreate(uint flOptions, uint dwInitialSize, uint dwMaximumSize)
	{
		var init = AlignUp(dwInitialSize == 0 ? 0x10000u : dwInitialSize, 0x1000);
		var max = dwMaximumSize == 0 ? init : AlignUp(dwMaximumSize, 0x1000);
		var baseAddr = SimpleAlloc(init);
		_heaps[baseAddr] = new HeapState(baseAddr, baseAddr, baseAddr + max);
		return baseAddr;
	}

	public uint HeapAlloc(uint hHeap, uint dwBytes)
	{
		if (!_heaps.TryGetValue(hHeap, out var hs)) return SimpleAlloc(dwBytes);
		var size = AlignUp(dwBytes == 0 ? 1u : dwBytes, 16);
		if (hs.Current + size <= hs.Limit)
		{
			var ptr = hs.Current;
			hs = hs with { Current = hs.Current + size };
			_heaps[hHeap] = hs;
			return ptr;
		}

		return SimpleAlloc(dwBytes);
	}

	public uint HeapFree(uint hHeap, uint lpMem) => 1;

	// VirtualAlloc
	public uint VirtualAlloc(uint lpAddress, uint dwSize, uint flAllocationType, uint flProtect)
	{
		var size = AlignUp(dwSize == 0 ? 1u : dwSize, 0x1000);
		if (lpAddress != 0)
		{
			if (lpAddress + size <= vm.Size) vm.WriteBytes(lpAddress, new byte[size]);
			return lpAddress;
		}

		var addr = AlignUp(_allocPtr, 0x1000);
		_allocPtr = addr + size;
		vm.WriteBytes(addr, new byte[size]);
		return addr;
	}

	private static uint AlignUp(uint value, uint align) => (value + (align - 1)) & ~(align - 1);

	private record struct HeapState(uint Base, uint Current, uint Limit);
}<|MERGE_RESOLUTION|>--- conflicted
+++ resolved
@@ -23,14 +23,11 @@
 	private readonly Dictionary<uint, object> _handles = new();
 	private uint _nextHandle = 0x00001000; // avoid low values used as sentinels
 
-<<<<<<< HEAD
 	// Loaded modules tracking
 	private readonly Dictionary<string, uint> _loadedModules = new(StringComparer.OrdinalIgnoreCase);
 	private uint _nextModuleHandle = 0x10000000;
-=======
 	// Environment variables (emulated, not from system)
 	private readonly Dictionary<string, string> _environmentVariables = new();
->>>>>>> 22229b11
 
 	public void InitializeStrings(string exePath, string[] args)
 	{
