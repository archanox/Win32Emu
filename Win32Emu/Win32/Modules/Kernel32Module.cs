using System.Diagnostics;
using System.Text;
using Win32Emu.Cpu;
using Win32Emu.Loader;
using Win32Emu.Memory;
using Microsoft.Extensions.Logging;
using Microsoft.Extensions.Logging.Abstractions;
namespace Win32Emu.Win32.Modules;

public class Kernel32Module : IWin32ModuleUnsafe
	{
		private readonly ProcessEnvironment _env;
		private readonly uint _imageBase;
		private readonly PeImageLoader? _peLoader;
		private readonly ILogger _logger;

		public Kernel32Module(ProcessEnvironment env, uint imageBase, PeImageLoader? peLoader = null, ILogger? logger = null)
		{
			_env = env;
			_imageBase = imageBase;
			_peLoader = peLoader;
			_logger = logger ?? NullLogger.Instance;
		}
	public string Name => "KERNEL32.DLL";

	private Win32Dispatcher? _dispatcher;
	private uint _lastError;

	public void SetDispatcher(Win32Dispatcher dispatcher)
	{
		_dispatcher = dispatcher;
	}

	public unsafe bool TryInvokeUnsafe(string export, ICpu cpu, VirtualMemory memory, out uint returnValue)
	{
		returnValue = 0;
		var a = new StackArgs(cpu, memory);
		switch (export.ToUpperInvariant())
		{
			// Process / version / module
			case "GETVERSION":
				returnValue = GetVersion();
				return true;
			case "GETLASTERROR":
				returnValue = GetLastError();
				return true;
			case "SETLASTERROR":
				returnValue = SetLastError(a.UInt32(0));
				return true;
			case "EXITPROCESS":
				returnValue = ExitProcess(a.UInt32(0));
				return true;
			case "TERMINATEPROCESS":
				returnValue = TerminateProcess(a.UInt32(0), a.UInt32(1));
				return true;
			case "GETCURRENTPROCESS":
				returnValue = GetCurrentProcess();
				return true;
			case "GETACP":
				returnValue = GetAcp();
				return true;
			case "GETCPINFO":
				returnValue = GetCpInfo(a.UInt32(0), a.UInt32(1));
				return true;
			case "GETOEMCP":
				returnValue = GetOemcp();
				return true;
			case "GETSTRINGTYPEA":
				returnValue = GetStringTypeA(a.UInt32(0), a.UInt32(1), a.Lpstr(2), a.Int32(3), a.UInt32(4));
				return true;
			case "GETSTRINGTYPEW":
				returnValue = GetStringTypeW(a.UInt32(0), a.UInt32(1), a.UInt32(2), a.Int32(3), a.UInt32(4));
				return true;
			case "GETMODULEHANDLEA":
				returnValue = GetModuleHandleA(a.LpcStr(0));
				return true;
			case "GETMODULEFILENAMEA":
				returnValue = GetModuleFileNameA(a.Ptr(0), a.Lpstr(1), a.UInt32(2));
				return true;
			case "LOADLIBRARYA":
				returnValue = LoadLibraryA(a.LpcStr(0));
				return true;
			case "GETPROCADDRESS":
				returnValue = GetProcAddress(a.UInt32(0), a.UInt32(1));
				return true;
			case "GETSTARTUPINFOA":
				returnValue = GetStartupInfoA(a.UInt32(0));
				return true;
			case "GETCOMMANDLINEA":
				returnValue = GetCommandLineA();
				return true;
			case "GETENVIRONMENTSTRINGSW":
				returnValue = GetEnvironmentStringsW();
				return true;
			case "GETENVIRONMENTSTRINGSA":
				returnValue = GetEnvironmentStringsA();
				return true;
			case "SETENVIRONMENTVARIABLEA":
				returnValue = SetEnvironmentVariableA(a.UInt32(0), a.UInt32(1));
				return true;
			case "FREEENVIRONMENTSTRINGSW":
				returnValue = FreeEnvironmentStringsW(a.UInt32(0));
				return true;
			case "FREEENVIRONMENTSTRINGSA":
				returnValue = FreeEnvironmentStringsA(a.UInt32(0));
				return true;

			// Std handles
			case "GETSTDHANDLE":
				returnValue = GetStdHandle(a.UInt32(0));
				return true;
			case "SETSTDHANDLE":
				returnValue = SetStdHandle(a.UInt32(0), a.UInt32(1));
				return true;

			// Memory/heap
			case "GLOBALALLOC":
				returnValue = GlobalAlloc(a.UInt32(0), a.UInt32(1));
				return true;
			case "GLOBALFREE":
				returnValue = GlobalFree((void*)a.UInt32(0));
				return true;
			case "GLOBALLOCK":
				returnValue = GlobalLock((void*)a.UInt32(0));
				return true;
			case "GLOBALUNLOCK":
				returnValue = GlobalUnlock((void*)a.UInt32(0));
				return true;
			case "GLOBALHANDLE":
				returnValue = GlobalHandle((void*)a.UInt32(0));
				return true;
			case "HEAPCREATE":
				returnValue = HeapCreate(a.UInt32(0), a.UInt32(1), a.UInt32(2));
				return true;
			case "HEAPALLOC":
				returnValue = HeapAlloc((void*)a.UInt32(0), a.UInt32(1), a.UInt32(2));
				return true;
			case "HEAPFREE":
				returnValue = HeapFree((void*)a.UInt32(0), a.UInt32(1), (void*)a.UInt32(2));
				return true;
			case "HEAPREALLOC":
				returnValue = HeapReAlloc((void*)a.UInt32(0), a.UInt32(1), (void*)a.UInt32(2), a.UInt32(3));
				return true;
			case "HEAPDESTROY":
				returnValue = HeapDestroy((void*)a.UInt32(0));
				return true;
			case "VIRTUALALLOC":
				returnValue = VirtualAlloc(a.UInt32(0), a.UInt32(1), a.UInt32(2), a.UInt32(3));
				return true;
			case "VIRTUALFREE":
				returnValue = VirtualFree(a.UInt32(0), a.UInt32(1), a.UInt32(2));
				return true;

			// File I/O
			case "CREATEFILEA":
				returnValue = CreateFileA(a.UInt32(0), a.UInt32(1), a.UInt32(2), a.UInt32(3), a.UInt32(4), a.UInt32(5),
					a.UInt32(6));
				return true;
			case "READFILE":
				returnValue = ReadFile((void*)a.UInt32(0), a.UInt32(1), a.UInt32(2), a.UInt32(3), a.UInt32(4));
				return true;
			case "WRITEFILE":
				returnValue = WriteFile(a.UInt32(0), a.UInt32(1), a.UInt32(2), a.UInt32(3), a.UInt32(4));
				return true;
			case "CLOSEHANDLE":
				returnValue = CloseHandle((void*)a.UInt32(0));
				return true;
			case "GETFILETYPE":
				returnValue = GetFileType((void*)a.UInt32(0));
				return true;
			case "SETFILEPOINTER":
				returnValue = SetFilePointer((void*)a.UInt32(0), a.UInt32(1), a.UInt32(2), a.UInt32(3));
				return true;
			case "FLUSHFILEBUFFERS":
				returnValue = FlushFileBuffers((void*)a.UInt32(0));
				return true;
			case "SETENDOFFILE":
				returnValue = SetEndOfFile((void*)a.UInt32(0));
				return true;
			case "DELETEFILEA":
				returnValue = DeleteFileA(a.UInt32(0));
				return true;
			case "MOVEFILEA":
				returnValue = MoveFileA(a.UInt32(0), a.UInt32(1));
				return true;
			case "FINDFIRSTFILEA":
				returnValue = FindFirstFileA(a.UInt32(0), a.UInt32(1));
				return true;
			case "FINDNEXTFILEA":
				returnValue = FindNextFileA(a.UInt32(0), a.UInt32(1));
				return true;
			case "FINDCLOSE":
				returnValue = FindClose((void*)a.UInt32(0));
				return true;
			case "FILETIMETOSYSTEMTIME":
				returnValue = FileTimeToSystemTime(a.UInt32(0), a.UInt32(1));
				return true;
			case "FILETIMETOLOCALFILETIME":
				returnValue = FileTimeToLocalFileTime(a.UInt32(0), a.UInt32(1));
				return true;
			case "GETTIMEZONEINFORMATION":
				returnValue = GetTimeZoneInformation(a.UInt32(0));
				return true;
			case "SETHANDLECOUNT":
				returnValue = SetHandleCount(a.UInt32(0));
				return true;
			case "UNHANDLEDEXCEPTIONFILTER":
				returnValue = UnhandledExceptionFilter(a.UInt32(0));
				return true;
			case "RTLUNWIND":
				returnValue = RtlUnwind(a.UInt32(0), a.UInt32(1), a.UInt32(2), a.UInt32(3));
				return true;
			case "WIDECHARTOMULTIBYTE":
				returnValue = WideCharToMultiByte(a.UInt32(0), a.UInt32(1), a.UInt32(2), a.UInt32(3), a.UInt32(4), a.UInt32(5), a.UInt32(6), a.UInt32(7));
				return true;
			case "MULTIBYTETOWIDECHAR":
				returnValue = MultiByteToWideChar(a.UInt32(0), a.UInt32(1), a.UInt32(2), a.Int32(3), a.UInt32(4), a.UInt32(5));
				return true;
			case "LCMAPSTRINGA":
				returnValue = LcMapStringA(a.UInt32(0), a.UInt32(1), a.UInt32(2), a.Int32(3), a.UInt32(4), a.Int32(5));
				return true;
			case "LCMAPSTRINGW":
				returnValue = LcMapStringW(a.UInt32(0), a.UInt32(1), a.UInt32(2), a.Int32(3), a.UInt32(4), a.Int32(5));
				return true;
			case "COMPARESTRINGA":
				returnValue = CompareStringA(a.UInt32(0), a.UInt32(1), a.UInt32(2), a.Int32(3), a.UInt32(4), a.Int32(5));
				return true;
			case "COMPARESTRINGW":
				returnValue = CompareStringW(a.UInt32(0), a.UInt32(1), a.UInt32(2), a.Int32(3), a.UInt32(4), a.Int32(5));
				return true;
			case "RAISEEXCEPTION":
				returnValue = RaiseException(a.UInt32(0), a.UInt32(1), a.UInt32(2), a.UInt32(3));
				return true;

			// Performance/timing functions
			case "QUERYPERFORMANCECOUNTER":
				returnValue = QueryPerformanceCounter(a.UInt32(0));
				return true;
			case "QUERYPERFORMANCEFREQUENCY":
				returnValue = QueryPerformanceFrequency(a.UInt32(0));
				return true;
			case "GETTICKCOUNT":
				returnValue = GetTickCount();
				return true;
			case "GETTICKCOUNT64":
				returnValue = GetTickCount64(a.UInt32(0));
				return true;
			case "SLEEP":
				returnValue = Sleep(a.UInt32(0));
				return true;

			// Thread management and TLS functions
			case "CREATETHREAD":
				returnValue = CreateThread(a.UInt32(0), a.UInt32(1), a.UInt32(2), a.UInt32(3), a.UInt32(4), a.UInt32(5));
				return true;
			case "GETCURRENTTHREADID":
				returnValue = GetCurrentThreadId();
				return true;
			case "TLSALLOC":
				returnValue = TlsAlloc();
				return true;
			case "TLSGETVALUE":
				returnValue = TlsGetValue(a.UInt32(0));
				return true;
			case "TLSSETVALUE":
				returnValue = TlsSetValue(a.UInt32(0), a.UInt32(1));
				return true;
			case "TLSFREE":
				returnValue = TlsFree(a.UInt32(0));
				return true;

			default:
				_logger.LogInformation("[Kernel32] Unimplemented export: {Export}", export);
				return false;
		}
	}

	[DllModuleExport(489, entryPoint: 0x000233FD, Version = "4.90.0.3000")]
	[DllModuleExport(478, entryPoint: 0x00011752, Version = "5.1.2600.6532")]
	private unsafe uint GetVersion()
	{
		const ushort build = 950;
		const byte major = 4;
		const byte minor = 0;
		return (major << 8 | minor) << 16 | build;
	}

	[DllModuleExport(48, ForwardedTo = "KERNELBASE.GetVersionEx")]
	private unsafe uint GetVersionEx()
	{
		// This is a forwarded export - the actual implementation is in KERNELBASE.DLL
		// This method will never be called; GetProcAddress will resolve to KERNELBASE
		throw new NotImplementedException("This export is forwarded to KERNELBASE.GetVersionEx");
	}
	
	[DllModuleExport(490, IsStub = true, Version = "4.90.0.3000")]
	[DllModuleExport(479, entryPoint: 0x00010830, IsStub = true, Version = "5.1.2600.6532")]
	public uint GetVersionExA()
	{
		_logger.LogWarning("[Kernel32] Stub called: GetVersionExA()");
		// TODO: Implement GetVersionExA
		return 0; // DWORD default
	}

	[DllModuleExport(491, IsStub = true, Version = "4.90.0.3000")]
	[DllModuleExport(480, entryPoint: 0x0000AF05, IsStub = true, Version = "5.1.2600.6532")]
	public uint GetVersionExW()
	{
		_logger.LogWarning("[Kernel32] Stub called: GetVersionExW()");
		// TODO: Implement GetVersionExW
		return 0; // DWORD default
	}

	[DllModuleExport(361, entryPoint: 0x000090DB, Version = "5.1.2600.6532")]
	private unsafe uint GetLastError() => _lastError;

	[DllModuleExport(41)]
	private unsafe uint SetLastError(uint e)
	{
		_lastError = e;
		return 0;
	}

	[DllModuleExport(3)]
	private unsafe uint ExitProcess(uint code)
	{
		_logger.LogInformation("[Kernel32] ExitProcess({Code})", code);
		_env.RequestExit();
		return 0;
	}

	[DllModuleExport(43)]
	private unsafe uint TerminateProcess(uint hProcess, uint uExitCode)
	{
		// TerminateProcess terminates the specified process
		// hProcess: handle to the process (0xFFFFFFFF for current process)
		// uExitCode: exit code for the process

		_logger.LogInformation("[Kernel32] TerminateProcess(0x{HProcess:X8}, {UExitCode})", hProcess, uExitCode);

		// In our emulator, we only support terminating the current process
		if (hProcess is 0xFFFFFFFF or 0)
		{
			_env.RequestExit();
			return NativeTypes.Win32Bool.TRUE;
		}

		// We don't support terminating other processes
		_logger.LogInformation("[Kernel32] TerminateProcess: Cannot terminate external process handle 0x{HProcess:X8}", hProcess);
		_lastError = NativeTypes.Win32Error.ERROR_INVALID_PARAMETER;
		return NativeTypes.Win32Bool.FALSE;
	}

	[DllModuleExport(35, IsStub = true)]
	private unsafe uint RaiseException(uint dwExceptionCode, uint dwExceptionFlags, uint nNumberOfArguments, uint lpArguments)
	{
		// RaiseException raises a software exception
		// For now, we just log and continue - proper implementation would need exception handling
		_logger.LogInformation("[Kernel32] RaiseException(code=0x{DwExceptionCode:X8}, flags=0x{DwExceptionFlags:X}, nArgs={NNumberOfArguments}, args=0x{LpArguments:X8})", dwExceptionCode, dwExceptionFlags, nNumberOfArguments, lpArguments);

		// In a real implementation, this would:
		// 1. Create an EXCEPTION_RECORD
		// 2. Search for exception handlers
		// 3. Unwind the stack if no handler found
		// For our emulator, we'll just log and return (doesn't actually return in real Win32)

		// This function doesn't return in normal Windows - it transfers control to exception handler
		// But for our simple emulator, we'll just return 0
		return 0;
	}

	[DllModuleExport(10, IsStub = true)]
	private unsafe uint GetCurrentProcess() => 0xFFFFFFFF; // pseudo-handle

	[DllModuleExport(7, IsStub = true)]
	private unsafe uint GetAcp() => 1252; // Windows-1252 (Western European)

	[DllModuleExport(9)]
	private unsafe uint GetCpInfo(uint codePage, uint lpCpInfo)
	{
		if (lpCpInfo == 0)
		{
			return NativeTypes.Win32Bool.FALSE; // Return FALSE if null pointer
		}

		// Handle special code page values
		var actualCodePage = codePage switch
		{
			0 => GetAcp(), // CP_ACP - system default Windows ANSI code page
			1 => GetAcp(), // CP_OEMCP - system default OEM code page (we'll use same as ACP)
			_ => codePage
		};

		// We'll support common Western code pages
		switch (actualCodePage)
		{
			case 1252: // Windows-1252 (Western European)
				// Fill CPINFO structure
				_env.MemWrite32(lpCpInfo + 0, 1); // MaxCharSize = 1 (single-byte)
				// Write DefaultChar as bytes - using MemWriteBytes for byte array
				_env.MemWriteBytes(lpCpInfo + 4, new byte[] { 0x3F, 0x00 }); // DefaultChar[0] = '?' (0x3F), DefaultChar[1] = 0
				// LeadByte array - all zeros for single-byte code page (12 bytes)
				_env.MemWriteBytes(lpCpInfo + 6, new byte[12]); // All zeros
				return 1; // TRUE

			case 437: // OEM United States
			case 850: // OEM Multilingual Latin I
			case 1250: // Windows Central Europe
			case 1251: // Windows Cyrillic
			case 28591: // ISO 8859-1 Latin I
				// Similar single-byte code page setup
				_env.MemWrite32(lpCpInfo + 0, 1); // MaxCharSize = 1
				_env.MemWriteBytes(lpCpInfo + 4, new byte[] { 0x3F, 0x00 }); // DefaultChar = '?', 0
				_env.MemWriteBytes(lpCpInfo + 6, new byte[12]); // LeadByte array all zeros
				return NativeTypes.Win32Bool.TRUE;

			default:
				// Unsupported code page
				_lastError = NativeTypes.Win32Error.ERROR_INVALID_PARAMETER;
				return NativeTypes.Win32Bool.FALSE;
		}
	}

	[DllModuleExport(17, IsStub = true)]
	private unsafe uint GetOemcp() => 437; // IBM PC US (OEM code page)

	[DllModuleExport(21)]
	private unsafe uint GetStringTypeA(uint locale, uint dwInfoType, sbyte* lpSrcStr, int cchSrc, uint lpCharType)
	{
		// Maximum string length limit to prevent excessive memory usage and infinite loops
		const int maxStringLengthLimit = 1000;

		var srcStrAddr = (uint)(nint)lpSrcStr;
		if (srcStrAddr == 0 || lpCharType == 0)
		{
			_lastError = NativeTypes.Win32Error.ERROR_INVALID_PARAMETER;
			return NativeTypes.Win32Bool.FALSE;
		}

		// We only support CT_CTYPE1 for simplicity
		if (dwInfoType != 1)
		{
			_lastError = NativeTypes.Win32Error.ERROR_INVALID_PARAMETER;
			return NativeTypes.Win32Bool.FALSE;
		}

		// Determine the length of the string if cchSrc is -1
		var length = cchSrc;
		if (cchSrc == -1)
		{
			length = 0;
			// Safely calculate string length with bounds check
			while (length < maxStringLengthLimit)
			{
				var ch = _env.MemRead8(srcStrAddr + (uint)length);
				if (ch == 0)
				{
					break;
				}

				length++;
			}
		}

		// Validate length
		if (length <= 0 || length > maxStringLengthLimit)
		{
			_lastError = NativeTypes.Win32Error.ERROR_INVALID_PARAMETER;
			return NativeTypes.Win32Bool.FALSE;
		}

		// Character type constants from Windows API
		const ushort ctCtype1Upper = 0x0001; // uppercase
		const ushort ctCtype1Lower = 0x0002; // lowercase
		const ushort ctCtype1Digit = 0x0004; // decimal digit
		const ushort ctCtype1Space = 0x0008; // space characters
		const ushort ctCtype1Punct = 0x0010; // punctuation
		const ushort ctCtype1Cntrl = 0x0020; // control characters
		const ushort ctCtype1Blank = 0x0040; // blank characters
		const ushort ctCtype1Xdigit = 0x0080; // hexadecimal digits
		const ushort ctCtype1Alpha = 0x0100; // any letter

		// Process each character
		for (var i = 0; i < length; i++)
		{
			var ch = _env.MemRead8(srcStrAddr + (uint)i);
			ushort charType = 0;

			// ASCII punctuation ranges:
			// '!'..'/'  (33-47): !"#$%&'()*+,-./
			// ':'..'@'  (58-64): :;<=>?@
			// '['..'`'  (91-96): [\]^_`
			// '{'..'~'  (123-126): {|}~
			const byte punctRange1Start = (byte)'!';
			const byte punctRange1End = (byte)'/';
			const byte punctRange2Start = (byte)':';
			const byte punctRange2End = (byte)'@';
			const byte punctRange3Start = (byte)'[';
			const byte punctRange3End = (byte)'`';
			const byte punctRange4Start = (byte)'{';
			const byte punctRange4End = (byte)'~';

			// Basic ASCII character classification
			if (ch >= 'A' && ch <= 'Z')
			{
				charType |= ctCtype1Upper | ctCtype1Alpha;
				if ((ch >= 'A' && ch <= 'F'))
				{
					charType |= ctCtype1Xdigit;
				}
			}
			else if (ch >= 'a' && ch <= 'z')
			{
				charType |= ctCtype1Lower | ctCtype1Alpha;
				if ((ch >= 'a' && ch <= 'f'))
				{
					charType |= ctCtype1Xdigit;
				}
			}
			else if (ch >= '0' && ch <= '9')
			{
				charType |= ctCtype1Digit | ctCtype1Xdigit;
			}
			else if (ch == ' ' || ch == '\t')
			{
				charType |= ctCtype1Space | ctCtype1Blank;
			}
			else if (ch == '\n' || ch == '\r' || ch == '\f' || ch == '\v')
			{
				charType |= ctCtype1Space;
			}
			else if (ch <= 0x1F || ch == 0x7F)
			{
				charType |= ctCtype1Cntrl;
			}
			else if (ch is >= punctRange1Start and <= punctRange1End ||
			         ch is >= punctRange2Start and <= punctRange2End ||
			         ch is >= punctRange3Start and <= punctRange3End ||
			         ch is >= punctRange4Start and <= punctRange4End)
			{
				charType |= ctCtype1Punct;
			}

			// Write the character type to the output array (each entry is 2 bytes)
			_env.MemWrite16(lpCharType + (uint)(i * 2), charType);
		}

		return NativeTypes.Win32Bool.TRUE;
	}

	[DllModuleExport(22)]
	private unsafe uint GetStringTypeW(uint locale, uint dwInfoType, uint lpSrcStr, int cchSrc, uint lpCharType)
	{
		// GetStringTypeW retrieves character type information for Unicode characters
		// Similar to GetStringTypeA but for wide (Unicode) strings
		const int maxStringLengthLimit = 1000;

		if (lpSrcStr == 0 || lpCharType == 0)
		{
			_lastError = NativeTypes.Win32Error.ERROR_INVALID_PARAMETER;
			return NativeTypes.Win32Bool.FALSE;
		}

		// We only support CT_CTYPE1 for simplicity
		if (dwInfoType != 1)
		{
			_lastError = NativeTypes.Win32Error.ERROR_INVALID_PARAMETER;
			return NativeTypes.Win32Bool.FALSE;
		}

		// Determine the length of the string if cchSrc is -1
		var length = cchSrc;
		if (cchSrc == -1)
		{
			// Count characters until null terminator (wide char = 2 bytes)
			length = 0;
			var currentAddr = lpSrcStr;
			while (length < maxStringLengthLimit)
			{
				var wchar = _env.MemRead16(currentAddr);
				if (wchar == 0)
				{
					break;
				}

				length++;
				currentAddr += 2;
			}

			if (length >= maxStringLengthLimit)
			{
				_lastError = NativeTypes.Win32Error.ERROR_INVALID_PARAMETER;
				return NativeTypes.Win32Bool.FALSE;
			}
		}

		// Use same character type constants as GetStringTypeA
		const ushort ctCtype1Upper = 0x0001;
		const ushort ctCtype1Lower = 0x0002;
		const ushort ctCtype1Digit = 0x0004;
		const ushort ctCtype1Space = 0x0008;
		const ushort ctCtype1Alpha = 0x0100;

		// Write character type information for each character
		for (var i = 0; i < length; i++)
		{
			var wchar = _env.MemRead16(lpSrcStr + (uint)(i * 2));
			ushort charType = 0;

			if (wchar is >= 'A' and <= 'Z')
			{
				charType = ctCtype1Upper | ctCtype1Alpha;
			}
			else if (wchar is >= 'a' and <= 'z')
			{
				charType = ctCtype1Lower | ctCtype1Alpha;
			}
			else if (wchar is >= '0' and <= '9')
			{
				charType = ctCtype1Digit;
			}
			else if (wchar == ' ' || wchar == '\t' || wchar == '\n' || wchar == '\r')
			{
				charType = ctCtype1Space;
			}
			else
			{
				charType = ctCtype1Alpha; // Default for other characters
			}

			_env.MemWrite16(lpCharType + (uint)(i * 2), charType);
		}

		return NativeTypes.Win32Bool.TRUE;
	}

	/// <summary>
	/// Retrieves a module handle for the specified module. The module must have been loaded by the calling process.
	/// To avoid the race conditions described in the Remarks section, use the GetModuleHandleEx function.
	/// </summary>
	/// <param name="lpModuleName">
	/// The name of the loaded module (either a .dll or .exe file). If the file name extension is omitted, the default library extension .dll is appended. The file name string can include a trailing point character (.) to indicate that the module name has no extension. The string does not have to specify a path. When specifying a path, be sure to use backslashes (\), not forward slashes (/). The name is compared (case independently) to the names of modules currently mapped into the address space of the calling process.
	/// If this parameter is NULL, GetModuleHandle returns a handle to the file used to create the calling process (.exe file).
	/// The GetModuleHandle function does not retrieve handles for modules that were loaded using the LOAD_LIBRARY_AS_DATAFILE flag. For more information, see LoadLibraryEx.
	/// </param>
	/// <returns>
	/// If the function succeeds, the return value is a handle to the specified module.
	/// If the function fails, the return value is NULL. To get extended error information, call GetLastError.
	/// </returns>
	/// <remarks>
	/// The returned handle is not global or inheritable. It cannot be duplicated or used by another process.
	/// If lpModuleName does not include a path and there is more than one loaded module with the same base name and extension, you cannot predict which module handle will be returned. To work around this problem, you could specify a path, use side-by-side assemblies, or use GetModuleHandleEx to specify a memory location rather than a DLL name.
	/// The GetModuleHandle function returns a handle to a mapped module without incrementing its reference count. However, if this handle is passed to the FreeLibrary function, the reference count of the mapped module will be decremented. Therefore, do not pass a handle returned by GetModuleHandle to the FreeLibrary function. Doing so can cause a DLL module to be unmapped prematurely.
	/// This function must be used carefully in a multithreaded application. There is no guarantee that the module handle remains valid between the time this function returns the handle and the time it is used. For example, suppose that a thread retrieves a module handle, but before it uses the handle, a second thread frees the module. If the system loads another module, it could reuse the module handle that was recently freed. Therefore, the first thread would have a handle to a different module than the one intended.
	/// </remarks>
<<<<<<< HEAD
	[DllModuleExport(16)]
	private uint GetModuleHandleA(in LpcStr lpModuleName)
	{
		var moduleName = lpModuleName.ToString();
		_logger.LogInformation($"Getting module handle for '{moduleName ?? "NULL (current process)"}'");
=======
	[DllModuleExport(16, IsStub = true)]
	private unsafe uint GetModuleHandleA(char* lpModuleName)
	{
		_logger.LogInformation("Getting module handle for '{NullCurrentProcess}''", lpModuleName != null ? new string(lpModuleName) : "NULL (current process)");
>>>>>>> 81556fbd
		return _imageBase;
	}

	[DllModuleExport(32)]
	private uint LoadLibraryA(in LpcStr lpLibFileName)
	{
		if (lpLibFileName.IsNull)
		{
			_lastError = NativeTypes.Win32Error.ERROR_INVALID_PARAMETER;
			return 0;
		}

		// Read the library name from memory
		var libraryName = lpLibFileName.ToString();
		if (string.IsNullOrEmpty(libraryName))
		{
			_lastError = NativeTypes.Win32Error.ERROR_INVALID_PARAMETER;
			return 0;
		}

		// Get the directory of the current executable
		var executablePath = _env.ExecutablePath;
		var executableDir = Path.GetDirectoryName(executablePath) ?? string.Empty;

		// Check if the library is local to the executable path
		var localLibraryPath = Path.Combine(executableDir, libraryName);
		var isLocalDll = File.Exists(localLibraryPath);

		if (isLocalDll)
		{
			// DLL is local to executable path - load it using PeImageLoader for proper emulation
			_logger.LogInformation("[Kernel32] Loading local DLL for emulation: {LibraryName}", libraryName);

			// Register with dispatcher for function call tracking
			_dispatcher?.RegisterDynamicallyLoadedDll(libraryName);

			if (_peLoader != null)
			{
				return _env.LoadPeImage(localLibraryPath, _peLoader);
			}

			_logger.LogInformation("[Kernel32] Warning: PeImageLoader not available, falling back to module tracking for {LibraryName}", libraryName);
			return _env.LoadModule(libraryName);
		}

		// DLL is not local - thunk to emulator's win32 syscall implementation
		// For system DLLs like kernel32.dll, user32.dll, etc., we return a fake handle
		// but the actual implementation will be handled by the dispatcher
		_logger.LogInformation("[Kernel32] Loading system DLL via thunking: {LibraryName}", libraryName);

		// Register with dispatcher for function call tracking
		_dispatcher?.RegisterDynamicallyLoadedDll(libraryName);

		// For system libraries, we still need to track them but mark them as system modules
		return _env.LoadModule(libraryName);
	}

	[DllModuleExport(18)]
	private unsafe uint GetProcAddress(uint hModule, uint lpProcName)
	{
		// GetProcAddress retrieves the address of an exported function from a DLL
		// hModule: module handle from LoadLibraryA or GetModuleHandleA
		// lpProcName: either a string pointer (name) or an ordinal value (LOWORD)

		_logger.LogInformation("[Kernel32] GetProcAddress(0x{HModule:X8}, 0x{LpProcName:X8})", hModule, lpProcName);

		if (hModule == 0)
		{
			_lastError = NativeTypes.Win32Error.ERROR_INVALID_PARAMETER;
			return 0;
		}

		string? procName = null;
		var byOrdinal = false;

		// Check if lpProcName is an ordinal (high word is 0)
		uint ordinal = 0;
		if ((lpProcName & 0xFFFF0000) == 0)
		{
			ordinal = lpProcName & 0xFFFF;
			byOrdinal = true;
			_logger.LogInformation("[Kernel32] GetProcAddress: Looking up by ordinal {Ordinal}", ordinal);
		}
		else
		{
			// It's a string pointer
			procName = _env.ReadAnsiString(lpProcName);
			_logger.LogInformation("[Kernel32] GetProcAddress: Looking up '{ProcName}'", procName);
		}

		// Try to find the module in loaded PE images first
		if (_env.TryGetLoadedImage(hModule, out var loadedImage) && loadedImage != null)
		{
			uint exportAddress = 0;
			string? forwarderName = null;

			// Look up by ordinal or name in the real PE export table
			if (byOrdinal)
			{
				if (loadedImage.ExportsByOrdinal.TryGetValue(ordinal, out exportAddress))
				{
					_logger.LogInformation("[Kernel32] GetProcAddress: Found export by ordinal {Ordinal} at 0x{ExportAddress:X8}", ordinal, exportAddress);
					return exportAddress;
				}
				
				// Check if it's a forwarded export
				if (loadedImage.ForwardedExportsByOrdinal.TryGetValue(ordinal, out forwarderName))
				{
					_logger.LogInformation("[Kernel32] GetProcAddress: Found forwarded export by ordinal {Ordinal} -> {ForwarderName}", ordinal, forwarderName);
					return ResolveForwardedExport(forwarderName);
				}
			}
			else if (procName != null)
			{
				if (loadedImage.ExportsByName.TryGetValue(procName, out exportAddress))
				{
					_logger.LogInformation("[Kernel32] GetProcAddress: Found export '{ProcName}' at 0x{ExportAddress:X8}", procName, exportAddress);
					return exportAddress;
				}
				
				// Check if it's a forwarded export
				if (loadedImage.ForwardedExportsByName.TryGetValue(procName, out forwarderName))
				{
					_logger.LogInformation("[Kernel32] GetProcAddress: Found forwarded export '{ProcName}' -> {ForwarderName}", procName, forwarderName);
					return ResolveForwardedExport(forwarderName);
				}
			}

			// Export not found in PE image
			_logger.LogInformation("[Kernel32] GetProcAddress: Export not found in PE image");
			_lastError = NativeTypes.Win32Error.ERROR_PROC_NOT_FOUND;
			return 0;
		}

		// Not in loaded images - check if it's an emulated module
		var moduleName = _env.GetModuleFileNameForHandle(hModule);
		if (moduleName == null)
		{
			_logger.LogInformation("[Kernel32] GetProcAddress: Module handle 0x{HModule:X8} not recognized", hModule);
			_lastError = NativeTypes.Win32Error.ERROR_INVALID_HANDLE;
			return 0;
		}

		// Try to get the emulated module from the dispatcher
		if (_dispatcher == null || !_dispatcher.TryGetModule(moduleName, out var emulatedModule) || emulatedModule == null)
		{
			_logger.LogInformation("[Kernel32] GetProcAddress: Emulated module '{ModuleName}' not found in dispatcher", moduleName);
			_lastError = NativeTypes.Win32Error.ERROR_MOD_NOT_FOUND;
			return 0;
		}

		// Use DllModuleExportInfo to check if the export exists before looking up
		string? exportName = null;
		
		if (byOrdinal)
		{
			// Get export ordinals for this emulated module
			var exportOrdinals = emulatedModule.GetExportOrdinals();
			
			// Find export by ordinal
			var exportEntry = exportOrdinals.FirstOrDefault(kvp => kvp.Value == ordinal);
			if (exportEntry.Key != null)
			{
				exportName = exportEntry.Key;
			}
		}
		else if (procName != null)
		{
			// Check if export is implemented using DllModuleExportInfo
			if (DllModuleExportInfo.IsExportImplemented(moduleName, procName))
			{
				exportName = procName;
			}
		}

		if (exportName == null)
		{
			_logger.LogInformation("[Kernel32] GetProcAddress: Export not found in emulated module '{ModuleName}'", moduleName);
			_lastError = NativeTypes.Win32Error.ERROR_PROC_NOT_FOUND;
			return 0;
		}

		// Check if this export is forwarded to another DLL
		var forwardedTo = DllModuleExportInfo.GetForwardedExport(moduleName, exportName);
		if (forwardedTo != null)
		{
			_logger.LogInformation("[Kernel32] GetProcAddress: Found forwarded export '{ModuleName}!{ExportName}' -> {ForwardedTo}", moduleName, exportName, forwardedTo);
			return ResolveForwardedExport(forwardedTo);
		}

		// Register and return a synthetic export address
		var syntheticAddress = _env.RegisterSyntheticExport(moduleName, exportName);
		_logger.LogInformation("[Kernel32] GetProcAddress: Registered synthetic export '{ModuleName}!{ExportName}' at 0x{SyntheticAddress:X8}", moduleName, exportName, syntheticAddress);
		return syntheticAddress;
	}

	/// <summary>
	/// Resolves a forwarded export to its actual address.
	/// Forwarded exports have the format "DLL.ExportName" or "DLL.DLL.ExportName".
	/// </summary>
	private unsafe uint ResolveForwardedExport(string forwarderName)
	{
		// Parse the forwarder string (format: "DLL.ExportName" or "DLL.DLL.ExportName")
		var parts = forwarderName.Split('.');
		if (parts.Length < 2)
		{
			_logger.LogInformation("[Kernel32] ResolveForwardedExport: Invalid forwarder format '{ForwarderName}'", forwarderName);
			_lastError = NativeTypes.Win32Error.ERROR_PROC_NOT_FOUND;
			return 0;
		}

		// Extract DLL name and export name
		string targetDll;
		string targetExport;
		
		if (parts.Length == 2)
		{
			// Format: "DLL.ExportName"
			targetDll = parts[0] + ".DLL";
			targetExport = parts[1];
		}
		else
		{
			// Format: "DLL.DLL.ExportName" or assume first part is DLL, rest is export
			// Check if second part is "DLL"
			if (parts[1].Equals("DLL", StringComparison.OrdinalIgnoreCase))
			{
				targetDll = parts[0] + "." + parts[1];
				targetExport = string.Join(".", parts.Skip(2));
			}
			else
			{
				targetDll = parts[0] + ".DLL";
				targetExport = string.Join(".", parts.Skip(1));
			}
		}

		_logger.LogInformation("[Kernel32] ResolveForwardedExport: Resolving '{ForwarderName}' -> {TargetDll}!{TargetExport}", forwarderName, targetDll, targetExport);

		// Try to get the target module handle
		var targetModuleHandle = _env.LoadModule(targetDll);
		if (targetModuleHandle == 0)
		{
			_logger.LogInformation("[Kernel32] ResolveForwardedExport: Failed to load target module '{TargetDll}'", targetDll);
			_lastError = NativeTypes.Win32Error.ERROR_MOD_NOT_FOUND;
			return 0;
		}

		// Write the export name to a temporary location in memory
		var exportNamePtr = _env.WriteAnsiString(targetExport);

		// Recursively call GetProcAddress to resolve the forwarded export
		var result = GetProcAddress(targetModuleHandle, exportNamePtr);

		return result;
	}

	[DllModuleExport(15)]
	private unsafe uint GetModuleFileNameA(void* h, sbyte* lp, uint n)
	{
		_logger.LogDebug($"[Kernel32] GetModuleFileNameA called: h=0x{(uint)(nint)h:X8} lp=0x{(uint)(nint)lp:X8} n={n}");
		// Use guest memory helpers instead of dereferencing raw pointers to avoid AccessViolation
		if (n == 0 || lp == null)
		{
			return 0;
		}

		// Convert lp to guest address
		var lpAddr = (uint)(nint)lp;
		if (lpAddr == 0)
		{
			return 0;
		}

		string? path = null;

		if (h == null || (IntPtr)h == IntPtr.Zero)
		{
			path = ReadCurrentModulePath();
		}
		else
		{
			if ((ulong)(nint)h == 0xFFFFFFFFul)
			{
				_lastError = NativeTypes.Win32Error.ERROR_INVALID_PARAMETER;
				return 0;
			}

			var numericHandle = (uint)(nint)h;
			var moduleName = _env.GetModuleFileNameForHandle(numericHandle);
			if (moduleName != null)
			{
				path = moduleName;
			}
			else
			{
				_lastError = NativeTypes.Win32Error.ERROR_INVALID_PARAMETER;
				return 0;
			}
		}

		if (path == null)
		{
			_lastError = NativeTypes.Win32Error.ERROR_INVALID_PARAMETER;
			return 0;
		}

		_logger.LogDebug($"[Kernel32] GetModuleFileNameA resolved path: {path}");

		var bytes = Encoding.ASCII.GetBytes(path);
		var required = (uint)bytes.Length; // number of chars without null

		// If buffer too small, copy up to n-1 and null terminate
		if (n <= required)
		{
			var copyLen = n > 0 ? n - 1u : 0u;
			if (copyLen > 0)
			{
				_env.MemWriteBytes(lpAddr, bytes.AsSpan(0, (int)copyLen));
				Diagnostics.Diagnostics.LogMemWrite(lpAddr, (int)copyLen, bytes.AsSpan(0, (int)copyLen).ToArray());
			}

			// write null terminator
			_env.MemWriteBytes(lpAddr + copyLen, [0]);
			_lastError = NativeTypes.Win32Error.ERROR_INSUFFICIENT_BUFFER;
			_logger.LogDebug($"[Kernel32] GetModuleFileNameA truncated; copyLen={copyLen} returned");
			return copyLen;
		}

		// Fits in buffer: write full path and null terminator
		_env.MemWriteBytes(lpAddr, bytes);
		_env.MemWriteBytes(lpAddr + (uint)bytes.Length, [0]);
		Diagnostics.Diagnostics.LogMemWrite(lpAddr, bytes.Length + 1, bytes.AsSpan(0, bytes.Length).ToArray());
		return (uint)bytes.Length;
	}

	[DllModuleExport(8)]
	private unsafe uint GetCommandLineA() => _env.CommandLinePtr;

	[DllModuleExport(12)]
	private unsafe uint GetEnvironmentStringsW()
	{
		// Return pointer to Unicode environment strings block
		// This will be obtained from emulated environment variables, not system ones
		return _env.GetEnvironmentStringsW();
	}

	[DllModuleExport(6)]
	private unsafe uint FreeEnvironmentStringsW(uint lpszEnvironmentBlock)
	{
		// In the Windows API, FreeEnvironmentStringsW frees the memory allocated by GetEnvironmentStringsW
		// However, our emulator uses a simple bump allocator that doesn't support freeing individual blocks
		// For API compatibility, we accept the call and always return success (TRUE)
		// The memory will be cleaned up when the process terminates

		// Validate that the pointer is not null (basic error checking)
		if (lpszEnvironmentBlock == 0)
		{
			_lastError = NativeTypes.Win32Error.ERROR_INVALID_PARAMETER;
			return NativeTypes.Win32Bool.FALSE;
		}

		// Return success - in a real implementation this would free the memory
		return NativeTypes.Win32Bool.TRUE;
	}

	[DllModuleExport(11)]
	private unsafe uint GetEnvironmentStringsA()
	{
		// Return pointer to ANSI environment strings block
		// This will be obtained from emulated environment variables, not system ones
		return _env.GetEnvironmentStringsA();
	}

	[DllModuleExport(5)]
	private unsafe uint FreeEnvironmentStringsA(uint lpszEnvironmentBlock)
	{
		// In the Windows API, FreeEnvironmentStringsA frees the memory allocated by GetEnvironmentStringsA
		// However, our emulator uses a simple bump allocator that doesn't support freeing individual blocks
		// For API compatibility, we accept the call and always return success (TRUE)
		// The memory will be cleaned up when the process terminates

		// Validate that the pointer is not null (basic error checking)
		if (lpszEnvironmentBlock == 0)
		{
			_lastError = NativeTypes.Win32Error.ERROR_INVALID_PARAMETER;
			return NativeTypes.Win32Bool.FALSE;
		}

		// Return success - in a real implementation this would free the memory
		return NativeTypes.Win32Bool.TRUE;
	}

	[DllModuleExport(19)]
	private unsafe uint GetStartupInfoA(uint lpStartupInfo)
	{
		if (lpStartupInfo == 0)
		{
			return 0;
		}

		_env.MemZero(lpStartupInfo, 68);
		_env.MemWrite32(lpStartupInfo + 0, 68);
		_env.MemWrite32(lpStartupInfo + 56, _env.StdInputHandle);
		_env.MemWrite32(lpStartupInfo + 60, _env.StdOutputHandle);
		_env.MemWrite32(lpStartupInfo + 64, _env.StdErrorHandle);
		return 0;
	}

	[DllModuleExport(20)]
	private unsafe uint GetStdHandle(uint nStdHandle)
	{
		return nStdHandle switch
		{
			0xFFFFFFF6 => _env.StdInputHandle, //STD_INPUT_HANDLE ((DWORD)-10)
			0xFFFFFFF5 => _env.StdOutputHandle, //STD_OUTPUT_HANDLE ((DWORD)-11)
			0xFFFFFFF4 => _env.StdErrorHandle, //STD_ERROR_HANDLE ((DWORD)-12)
			_ => 0
		};
	}

	[DllModuleExport(42)]
	private unsafe uint SetStdHandle(uint nStdHandle, uint hHandle)
	{
		switch (nStdHandle)
		{
			case 0xFFFFFFF6: _env.StdInputHandle = hHandle; break;
			case 0xFFFFFFF5: _env.StdOutputHandle = hHandle; break;
			case 0xFFFFFFF4: _env.StdErrorHandle = hHandle; break;
		}

		return 1;
	}

	[DllModuleExport(24)]
	private unsafe uint GlobalAlloc(uint flags, uint bytes) => _env.SimpleAlloc(bytes == 0 ? 1u : bytes);
	[DllModuleExport(25)]
	private static unsafe uint GlobalFree(void* h) => 0;

	private static unsafe uint GlobalLock(void* hMem)
	{
		// GlobalLock locks a global memory object and returns a pointer to it
		// In our simplified implementation, we just return the handle as a pointer
		// since memory is already accessible
		return (uint)hMem;
	}

	private static unsafe uint GlobalUnlock(void* hMem)
	{
		// GlobalUnlock decrements the lock count
		// Returns TRUE (1) if still locked, FALSE (0) if unlocked
		// In our simplified implementation, always return TRUE
		return NativeTypes.Win32Bool.TRUE;
	}

	private static unsafe uint GlobalHandle(void* pMem)
	{
		// GlobalHandle retrieves the handle associated with a locked memory pointer
		// In our simplified implementation, the handle is the same as the pointer
		return (uint)pMem;
	}

	[DllModuleExport(27)]
	private unsafe uint HeapCreate(uint flOptions, uint dwInitialSize, uint dwMaximumSize) =>
		_env.HeapCreate(flOptions, dwInitialSize, dwMaximumSize);

	[DllModuleExport(26)]
	private unsafe uint HeapAlloc(void* hHeap, uint dwFlags, uint dwBytes) => _env.HeapAlloc((uint)hHeap, dwBytes);
	[DllModuleExport(29)]
	private static unsafe uint HeapFree(void* hHeap, uint dwFlags, void* lpMem) => 1;

	private unsafe uint HeapReAlloc(void* hHeap, uint dwFlags, void* lpMem, uint dwBytes)
	{
		// HeapReAlloc reallocates a memory block from a heap
		// This implementation properly copies old data and frees the old block
		
		try
		{
			if (lpMem == null)
			{
				// If lpMem is null, HeapReAlloc acts like HeapAlloc
				var alloc = _env.HeapAlloc((uint)hHeap, dwBytes);
				_logger.LogInformation("[Kernel32] HeapReAlloc: lpMem is null, allocated new block at 0x{Alloc:X8}, size={DwBytes}", alloc, dwBytes);
				return alloc;
			}

			// Get the size of the original allocation
			uint originalSize = _env.HeapSize((uint)hHeap, (uint)lpMem);
			if (originalSize == 0)
			{
				// If we don't have size info, this might be an invalid pointer
				_logger.LogWarning("[Kernel32] HeapReAlloc: Could not determine size of block at 0x{LpMem:X8}", (uint)lpMem);
				_lastError = NativeTypes.Win32Error.ERROR_INVALID_PARAMETER;
				return 0;
			}

			// Allocate new block
			var newMem = _env.HeapAlloc((uint)hHeap, dwBytes);
			if (newMem == 0)
			{
				_lastError = NativeTypes.Win32Error.ERROR_INVALID_PARAMETER;
				return 0;
			}

			// Copy the data from the old block to the new block
			uint bytesToCopy = Math.Min(originalSize, dwBytes);
			if (bytesToCopy > 0)
			{
				// Copy using memory operations
				var buffer = new byte[bytesToCopy];
				for (uint i = 0; i < bytesToCopy; i++)
				{
					buffer[i] = _env.MemRead8((uint)lpMem + i);
				}
				_env.MemWriteBytes(newMem, buffer);
			}

			// Free the old block
			_env.HeapFree((uint)hHeap, (uint)lpMem);

			_logger.LogInformation("[Kernel32] HeapReAlloc: Reallocated from 0x{LpMem:X8} (size={OriginalSize}) to 0x{NewMem:X8} (size={DwBytes}), copied {BytesToCopy} bytes", (uint)lpMem, originalSize, newMem, dwBytes, bytesToCopy);
			return newMem;
		}
		catch (Exception ex)
		{
			_logger.LogError("[Kernel32] HeapReAlloc failed: {ExMessage}", ex.Message);
			_lastError = NativeTypes.Win32Error.ERROR_INVALID_PARAMETER;
			return 0;
		}
	}

	[DllModuleExport(28)]
	private unsafe uint HeapDestroy(void* hHeap)
	{
		// HeapDestroy destroys a heap created with HeapCreate
		// In our simple allocator, we don't actually manage individual heaps
		// Just return success for API compatibility
		_logger.LogInformation("[Kernel32] HeapDestroy(0x{HHeap:X8})", (uint)(nint)hHeap);

		if (hHeap == null)
		{
			_lastError = NativeTypes.Win32Error.ERROR_INVALID_PARAMETER;
			return NativeTypes.Win32Bool.FALSE;
		}

		return NativeTypes.Win32Bool.TRUE;
	}

	[DllModuleExport(45)]
	private unsafe uint VirtualAlloc(uint lpAddress, uint dwSize, uint flAllocationType, uint flProtect) =>
		_env.VirtualAlloc(lpAddress, dwSize, flAllocationType, flProtect);

	[DllModuleExport(46)]
	private unsafe uint VirtualFree(uint lpAddress, uint dwSize, uint dwFreeType)
	{
		// VirtualFree releases or decommits virtual memory
		// dwFreeType: MEM_DECOMMIT (0x4000) or MEM_RELEASE (0x8000)
		// For simplicity in our emulator, we accept the call but don't actually free memory
		// The bump allocator doesn't support freeing
		_logger.LogInformation("[Kernel32] VirtualFree(0x{LpAddress:X8}, {DwSize}, 0x{DwFreeType:X})", lpAddress, dwSize, dwFreeType);

		const uint memDecommit = 0x4000;
		const uint memRelease = 0x8000;

		// Validate parameters
		if (lpAddress == 0)
		{
			_lastError = NativeTypes.Win32Error.ERROR_INVALID_PARAMETER;
			return NativeTypes.Win32Bool.FALSE;
		}

		// When using MEM_RELEASE, dwSize must be 0
		if ((dwFreeType & memRelease) != 0 && dwSize != 0)
		{
			_lastError = NativeTypes.Win32Error.ERROR_INVALID_PARAMETER;
			return NativeTypes.Win32Bool.FALSE;
		}

		// Return success - memory will be cleaned up when process terminates
		return NativeTypes.Win32Bool.TRUE;
	}

	// File I/O implementations
	[DllModuleExport(2)]
	private unsafe uint CreateFileA(uint lpFileName, uint dwDesiredAccess, uint dwShareMode, uint lpSecAttr,
		uint dwCreationDisposition, uint dwFlagsAndAttributes, uint hTemplateFile)
	{
		try
		{
			var path = _env.ReadAnsiString(lpFileName);

			// Handle invalid paths (empty, null, or invalid characters)
			if (string.IsNullOrEmpty(path))
			{
				_logger.LogInformation("[Kernel32] CreateFileA failed: Invalid path (empty or null)");
				_lastError = NativeTypes.Win32Error.ERROR_INVALID_PARAMETER;
				return NativeTypes.Win32Handle.INVALID_HANDLE_VALUE;
			}

			var mode = FileMode.OpenOrCreate;
			switch (dwCreationDisposition)
			{
				case 1: mode = FileMode.CreateNew; break; // CREATE_NEW
				case 2: mode = FileMode.Create; break; // CREATE_ALWAYS
				case 3: mode = FileMode.Open; break; // OPEN_EXISTING
				case 4: mode = FileMode.OpenOrCreate; break; // OPEN_ALWAYS
				case 5: mode = FileMode.Truncate; break; // TRUNCATE_EXISTING
			}

			var access = FileAccess.ReadWrite;
			if ((dwDesiredAccess & 0x40000000) != 0 && (dwDesiredAccess & 0x80000000) == 0)
			{
				access = FileAccess.Read; // GENERIC_READ
			}

			if ((dwDesiredAccess & 0x80000000) != 0 && (dwDesiredAccess & 0x40000000) == 0)
			{
				access = FileAccess.Write; // GENERIC_WRITE
			}

			var fs = new FileStream(path, mode, access, FileShare.ReadWrite);
			return _env.RegisterHandle(fs);
		}
		catch (Exception ex)
		{
			_logger.LogInformation("[Kernel32] CreateFileA failed: {ExMessage}", ex.Message);
			_lastError = NativeTypes.Win32Error.ERROR_FILE_NOT_FOUND;
			return NativeTypes.Win32Handle.INVALID_HANDLE_VALUE;
		}
	}

	[DllModuleExport(36)]
	private unsafe uint ReadFile(void* hFile, uint lpBuffer, uint nNumberOfBytesToRead, uint lpNumberOfBytesRead,
		uint lpOverlapped)
	{
		if (!_env.TryGetHandle<FileStream>((uint)hFile, out var fs) || fs is null)
		{
			return 0;
		}

		try
		{
			var buf = new byte[nNumberOfBytesToRead];
			var read = fs.Read(buf, 0, buf.Length);
			if (lpBuffer != 0 && read > 0)
			{
				_env.MemWriteBytes(lpBuffer, buf.AsSpan(0, read));
			}

			if (lpNumberOfBytesRead != 0)
			{
				_env.MemWrite32(lpNumberOfBytesRead, (uint)read);
			}

			return 1;
		}
		catch (Exception ex)
		{
			_logger.LogInformation("[Kernel32] ReadFile failed: {ExMessage}", ex.Message);
			_lastError = NativeTypes.Win32Error.ERROR_INVALID_FUNCTION;
			return NativeTypes.Win32Bool.FALSE;
		}
	}

	/// <summary>
	/// Writes data to the specified file or input/output (I/O) device.
	/// This function is designed for both synchronous and asynchronous operation. For a similar function designed solely for asynchronous operation, see WriteFileEx.
	/// </summary>
	/// <param name="handle">
	/// A handle to the file or I/O device (for example, a file, file stream, physical disk, volume, console buffer, tape drive, socket, communications resource, mailslot, or pipe).
	/// The hFile parameter must have been created with the write access. For more information, see Generic Access Rights and File Security and Access Rights.
	/// For asynchronous write operations, hFile can be any handle opened with the CreateFile function using the FILE_FLAG_OVERLAPPED flag or a socket handle returned by the socket or accept function.
	/// </param>
	/// <param name="lpBuffer">
	/// A pointer to the buffer containing the data to be written to the file or device.
	/// This buffer must remain valid for the duration of the write operation. The caller must not use this buffer until the write operation is completed.
	/// </param>
	/// <param name="nNumberOfBytesToWrite">
	/// The number of bytes to be written to the file or device.
	/// A value of zero specifies a null write operation. The behavior of a null write operation depends on the underlying file system or communications technology.
	/// Windows Server 2003 and Windows XP: Pipe write operations across a network are limited in size per write. The amount varies per platform. For x86 platforms it's 63.97 MB. For x64 platforms it's 31.97 MB. For Itanium it's 63.95 MB. For more information regarding pipes, see the Remarks section.
	/// </param>
	/// <param name="lpNumberOfBytesWritten">
	/// A pointer to the variable that receives the number of bytes written when using a synchronous hFile parameter. WriteFile sets this value to zero before doing any work or error checking. Use NULL for this parameter if this is an asynchronous operation to avoid potentially erroneous results.
	/// This parameter can be NULL only when the lpOverlapped parameter is not NULL.
	/// Windows 7: This parameter can not be NULL.
	/// For more information, see the Remarks section.
	/// </param>
	/// <param name="lpOverlapped">
	/// A pointer to an OVERLAPPED structure is required if the hFile parameter was opened with FILE_FLAG_OVERLAPPED, otherwise this parameter can be NULL.
	/// For an hFile that supports byte offsets, if you use this parameter you must specify a byte offset at which to start writing to the file or device. This offset is specified by setting the Offset and OffsetHigh members of the OVERLAPPED structure. For an hFile that does not support byte offsets, Offset and OffsetHigh are ignored.
	/// To write to the end of file, specify both the Offset and OffsetHigh members of the OVERLAPPED structure as 0xFFFFFFFF. This is functionally equivalent to previously calling the CreateFile function to open hFile using FILE_APPEND_DATA access.
	/// For more information about different combinations of lpOverlapped and FILE_FLAG_OVERLAPPED, see the Remarks section and the Synchronization and File Position section.
	/// </param>
	/// <returns>
	/// If the function succeeds, the return value is nonzero (TRUE).
	/// If the function fails, or is completing asynchronously, the return value is zero (FALSE). To get extended error information, call the GetLastError function.
	/// </returns>
	/// <remarks>
	/// The WriteFile function returns when one of the following conditions occur:
	/// <ul>
	/// <li>The number of bytes requested is written.</li>
	/// <li>A read operation releases buffer space on the read end of the pipe (if the write was blocked). For more information, see the Pipes section.</li>
	/// <li>An asynchronous handle is being used and the write is occurring asynchronously.</li>
	/// <li>An error occurs.</li>
	/// </ul>
	/// The WriteFile function may fail with ERROR_INVALID_USER_BUFFER or ERROR_NOT_ENOUGH_MEMORY whenever there are too many outstanding asynchronous I/O requests.
	/// </remarks>
	[DllModuleExport(48)]
	private unsafe uint WriteFile(uint handle, uint lpBuffer, uint nNumberOfBytesToWrite, uint lpNumberOfBytesWritten,
		uint lpOverlapped)
	{
		_logger.LogInformation("[Kernel32] WriteFile(handle=0x{Handle:X8}, lpBuffer=0x{LpBuffer:X8}, nNumberOfBytesToWrite={NNumberOfBytesToWrite}, lpNumberOfBytesWritten=0x{LpNumberOfBytesWritten:X8}, lpOverlapped=0x{LpOverlapped:X8})", handle, lpBuffer, nNumberOfBytesToWrite, lpNumberOfBytesWritten, lpOverlapped);
		// Handle standard handles specially
		if (handle == _env.StdOutputHandle || handle == _env.StdErrorHandle || handle == _env.StdInputHandle)
		{
			try
			{
				var buf = _env.MemReadBytes(lpBuffer, (int)nNumberOfBytesToWrite);
				var text = Encoding.ASCII.GetString(buf);
				
				if (handle == _env.StdOutputHandle)
				{
					_env.WriteToStdOutput(text);
				}
				else if (handle == _env.StdErrorHandle)
				{
					_env.WriteToStdError(text);
				}
				// StdInputHandle is not writable, but we'll just succeed silently
				
				if (lpNumberOfBytesWritten != 0)
				{
					_env.MemWrite32(lpNumberOfBytesWritten, (uint)buf.Length);
				}
				
				return 1;
			}
			catch (Exception ex)
			{
				_logger.LogInformation("[Kernel32] WriteFile to standard handle failed: {ExMessage}", ex.Message);
				_lastError = NativeTypes.Win32Error.ERROR_INVALID_FUNCTION;
				return NativeTypes.Win32Bool.FALSE;
			}
		}
		else
		{
			_logger.LogWarning("[Kernel32] WriteFile not StdOutput, StdError or StdInput, called on non-standard handle 0x{Handle:X8}", handle);
		}
		
		// Handle regular file handles
		if (!_env.TryGetHandle<FileStream>(handle, out var fs) || fs is null)
		{
			return 0;
		}

		try
		{
			var buf = _env.MemReadBytes(lpBuffer, (int)nNumberOfBytesToWrite);
			fs.Write(buf, 0, buf.Length);
			if (lpNumberOfBytesWritten != 0)
			{
				_env.MemWrite32(lpNumberOfBytesWritten, (uint)buf.Length);
			}

			return 1;
		}
		catch (Exception ex)
		{
			_logger.LogInformation("[Kernel32] WriteFile failed: {ExMessage}", ex.Message);
			_lastError = NativeTypes.Win32Error.ERROR_INVALID_FUNCTION;
			return NativeTypes.Win32Bool.FALSE;
		}
	}

	[DllModuleExport(1)]
	private unsafe uint CloseHandle(void* hObject)
	{
		var h = (uint)hObject;
		if (_env.TryGetHandle<FileStream>(h, out var fs) && fs is not null)
		{
			fs.Dispose();
			_env.CloseHandle(h);
			return 1;
		}

		return _env.CloseHandle(h) ? 1u : 0u;
	}

	[DllModuleExport(13)]
	private unsafe uint GetFileType(void* hFile)
	{
		var handle = (uint)hFile;
		
		// Standard handles are character devices (console)
		if (handle == _env.StdInputHandle || handle == _env.StdOutputHandle || handle == _env.StdErrorHandle)
		{
			return 0x0002; // FILE_TYPE_CHAR (character device like console)
		}
		
		if (_env.TryGetHandle<FileStream>(handle, out var fs) && fs is not null)
		{
			return 0x0001; // FILE_TYPE_DISK
		}

		return 0; // FILE_TYPE_UNKNOWN
	}

	[DllModuleExport(39)]
	private unsafe uint SetFilePointer(void* hFile, uint lDistanceToMove, uint lpDistanceToMoveHigh, uint dwMoveMethod)
	{
		if (!_env.TryGetHandle<FileStream>((uint)hFile, out var fs) || fs is null)
		{
			return 0xFFFFFFFF;
		}

		var origin = dwMoveMethod switch
		{
			0 => SeekOrigin.Begin, 1 => SeekOrigin.Current, 2 => SeekOrigin.End, _ => SeekOrigin.Begin
		};
		long dist = (int)lDistanceToMove; // ignore high for now
		var pos = fs.Seek(dist, origin);
		return (uint)pos;
	}

	[DllModuleExport(4)]
	private unsafe uint FlushFileBuffers(void* hFile)
	{
		var handle = (uint)hFile;
		
		// Standard output/error handles don't need flushing in our implementation
		// since WriteToStdOutput already calls the host callback immediately
		if (handle == _env.StdOutputHandle || handle == _env.StdErrorHandle)
		{
			return 1; // Success
		}
		
		if (_env.TryGetHandle<FileStream>(handle, out var fs) && fs is not null)
		{
			fs.Flush(true);
			return 1;
		}

		return 0;
	}

	[DllModuleExport(38)]
	private unsafe uint SetEndOfFile(void* hFile)
	{
		if (_env.TryGetHandle<FileStream>((uint)hFile, out var fs) && fs is not null)
		{
			fs.SetLength(fs.Position);
			return 1;
		}

		return 0;
	}

	private unsafe uint DeleteFileA(uint lpFileName)
	{
		try
		{
			var path = _env.ReadAnsiString(lpFileName);
			if (string.IsNullOrEmpty(path))
			{
				_lastError = NativeTypes.Win32Error.ERROR_INVALID_PARAMETER;
				return NativeTypes.Win32Bool.FALSE;
			}

			File.Delete(path);
			_logger.LogInformation("[Kernel32] DeleteFileA: Deleted '{Path}'", path);
			return NativeTypes.Win32Bool.TRUE;
		}
		catch (Exception ex)
		{
			_logger.LogInformation(ex, "[Kernel32] DeleteFileA failed: {ExMessage}", ex.Message);
			_lastError = NativeTypes.Win32Error.ERROR_FILE_NOT_FOUND;
			return NativeTypes.Win32Bool.FALSE;
		}
	}

	private unsafe uint MoveFileA(uint lpExistingFileName, uint lpNewFileName)
	{
		try
		{
			var existingPath = _env.ReadAnsiString(lpExistingFileName);
			var newPath = _env.ReadAnsiString(lpNewFileName);
			
			if (string.IsNullOrEmpty(existingPath) || string.IsNullOrEmpty(newPath))
			{
				_lastError = NativeTypes.Win32Error.ERROR_INVALID_PARAMETER;
				return NativeTypes.Win32Bool.FALSE;
			}

			File.Move(existingPath, newPath);
			_logger.LogInformation("[Kernel32] MoveFileA: Moved '{ExistingPath}' to '{NewPath}'", existingPath, newPath);
			return NativeTypes.Win32Bool.TRUE;
		}
		catch (Exception ex)
		{
			_logger.LogInformation(ex, "[Kernel32] MoveFileA failed: {ExMessage}", ex.Message);
			_lastError = NativeTypes.Win32Error.ERROR_FILE_NOT_FOUND;
			return NativeTypes.Win32Bool.FALSE;
		}
	}

	// Simple structure to hold find file data
	private class FindFileHandle
	{
		public string SearchPattern { get; set; } = "";
		public string[] Files { get; set; } = Array.Empty<string>();
		public int CurrentIndex { get; set; } = 0;
	}

	private readonly Dictionary<uint, FindFileHandle> _findFileHandles = new();
	private uint _nextFindFileHandle = 0x1000;

	// Helper method to write WIN32_FIND_DATAA structure
	private unsafe void WriteFindData(uint lpFindFileData, string fileName)
	{
		var fileNameBytes = Encoding.ASCII.GetBytes(fileName);
		
		// Clear the structure
		var zeroBuffer = new byte[320];
		_env.MemWriteBytes(lpFindFileData, zeroBuffer);
		
		// Write filename at offset 44 (cFileName field), ensure null-terminated and max 260 bytes
		var cFileNameBytes = new byte[260];
		int copyLen = Math.Min(fileNameBytes.Length, 259); // leave room for null terminator
		Array.Copy(fileNameBytes, 0, cFileNameBytes, 0, copyLen);
		cFileNameBytes[copyLen] = 0; // explicit null terminator
		_env.MemWriteBytes(lpFindFileData + 44, cFileNameBytes);
	}

	private unsafe uint FindFirstFileA(uint lpFileName, uint lpFindFileData)
	{
		try
		{
			var searchPattern = _env.ReadAnsiString(lpFileName);
			if (string.IsNullOrEmpty(searchPattern))
			{
				_lastError = NativeTypes.Win32Error.ERROR_INVALID_PARAMETER;
				return NativeTypes.Win32Handle.INVALID_HANDLE_VALUE;
			}

			// Get directory and pattern
			var dir = Path.GetDirectoryName(searchPattern) ?? ".";
			var pattern = Path.GetFileName(searchPattern);
			
			if (string.IsNullOrEmpty(pattern))
			{
				pattern = "*";
			}

			var files = Directory.GetFiles(dir, pattern);
			
			if (files.Length == 0)
			{
				_lastError = NativeTypes.Win32Error.ERROR_FILE_NOT_FOUND;
				return NativeTypes.Win32Handle.INVALID_HANDLE_VALUE;
			}

			// Create handle for this search
			var handle = _nextFindFileHandle++;
			_findFileHandles[handle] = new FindFileHandle
			{
				SearchPattern = searchPattern,
				Files = files,
				CurrentIndex = 0
			};

			// Write first file data (WIN32_FIND_DATAA structure - 320 bytes)
			// We'll write a simplified version with just the filename
			var fileName = Path.GetFileName(files[0]);
			WriteFindData(lpFindFileData, fileName);
			
			_logger.LogInformation("[Kernel32] FindFirstFileA: Found '{FileName}' for pattern '{SearchPattern}'", fileName, searchPattern);
			_findFileHandles[handle].CurrentIndex = 1;
			
			return handle;
		}
		catch (Exception ex)
		{
			_logger.LogInformation("[Kernel32] FindFirstFileA failed: {ExMessage}", ex.Message);
			_lastError = NativeTypes.Win32Error.ERROR_FILE_NOT_FOUND;
			return NativeTypes.Win32Handle.INVALID_HANDLE_VALUE;
		}
	}

	private unsafe uint FindNextFileA(uint hFindFile, uint lpFindFileData)
	{
		try
		{
			if (!_findFileHandles.TryGetValue(hFindFile, out var handle))
			{
				_lastError = NativeTypes.Win32Error.ERROR_INVALID_HANDLE;
				return NativeTypes.Win32Bool.FALSE;
			}

			if (handle.CurrentIndex >= handle.Files.Length)
			{
				_lastError = NativeTypes.Win32Error.ERROR_FILE_NOT_FOUND;
				return NativeTypes.Win32Bool.FALSE;
			}

			// Write next file data
			var fileName = Path.GetFileName(handle.Files[handle.CurrentIndex]);
			WriteFindData(lpFindFileData, fileName);
			
			_logger.LogInformation("[Kernel32] FindNextFileA: Found '{FileName}'", fileName);
			handle.CurrentIndex++;
			
			return NativeTypes.Win32Bool.TRUE;
		}
		catch (Exception ex)
		{
			_logger.LogInformation("[Kernel32] FindNextFileA failed: {ExMessage}", ex.Message);
			_lastError = NativeTypes.Win32Error.ERROR_FILE_NOT_FOUND;
			return NativeTypes.Win32Bool.FALSE;
		}
	}

	private unsafe uint FindClose(void* hFindFile)
	{
		var handle = (uint)hFindFile;
		if (_findFileHandles.Remove(handle))
		{
			_logger.LogInformation("[Kernel32] FindClose: Closed handle 0x{Handle:X8}", handle);
			return NativeTypes.Win32Bool.TRUE;
		}

		_lastError = NativeTypes.Win32Error.ERROR_INVALID_HANDLE;
		return NativeTypes.Win32Bool.FALSE;
	}

	private unsafe uint FileTimeToSystemTime(uint lpFileTime, uint lpSystemTime)
	{
		try
		{
			// FileTime is a 64-bit value representing the number of 100-nanosecond intervals since Jan 1, 1601
			// SystemTime is a SYSTEMTIME structure (16 bytes)
			
			// Read 64-bit file time as two 32-bit values
			var low = _env.MemRead32(lpFileTime);
			var high = _env.MemRead32(lpFileTime + 4);
			var fileTime = ((ulong)high << 32) | low;
			var dateTime = DateTime.FromFileTimeUtc((long)fileTime);
			
			// Write SYSTEMTIME structure
			_env.MemWrite16(lpSystemTime, (ushort)dateTime.Year);
			_env.MemWrite16(lpSystemTime + 2, (ushort)dateTime.Month);
			_env.MemWrite16(lpSystemTime + 4, (ushort)dateTime.DayOfWeek);
			_env.MemWrite16(lpSystemTime + 6, (ushort)dateTime.Day);
			_env.MemWrite16(lpSystemTime + 8, (ushort)dateTime.Hour);
			_env.MemWrite16(lpSystemTime + 10, (ushort)dateTime.Minute);
			_env.MemWrite16(lpSystemTime + 12, (ushort)dateTime.Second);
			_env.MemWrite16(lpSystemTime + 14, (ushort)dateTime.Millisecond);
			
			return NativeTypes.Win32Bool.TRUE;
		}
		catch (Exception ex)
		{
			_logger.LogInformation("[Kernel32] FileTimeToSystemTime failed: {ExMessage}", ex.Message);
			_lastError = NativeTypes.Win32Error.ERROR_INVALID_PARAMETER;
			return NativeTypes.Win32Bool.FALSE;
		}
	}

	private unsafe uint FileTimeToLocalFileTime(uint lpFileTime, uint lpLocalFileTime)
	{
		try
		{
			// Convert UTC file time to local file time
			var low = _env.MemRead32(lpFileTime);
			var high = _env.MemRead32(lpFileTime + 4);
			var fileTime = ((ulong)high << 32) | low;
			var dateTime = DateTime.FromFileTimeUtc((long)fileTime);
			var localTime = dateTime.ToLocalTime();
			// Use ToFileTime() (not ToFileTimeUtc()) to get the local file time
			var localFileTime = (ulong)localTime.ToFileTime();
			
			_env.MemWrite32(lpLocalFileTime, (uint)(localFileTime & 0xFFFFFFFF));
			_env.MemWrite32(lpLocalFileTime + 4, (uint)(localFileTime >> 32));
			
			return NativeTypes.Win32Bool.TRUE;
		}
		catch (Exception ex)
		{
			_logger.LogInformation("[Kernel32] FileTimeToLocalFileTime failed: {ExMessage}", ex.Message);
			_lastError = NativeTypes.Win32Error.ERROR_INVALID_PARAMETER;
			return NativeTypes.Win32Bool.FALSE;
		}
	}

	private unsafe uint GetTimeZoneInformation(uint lpTimeZoneInformation)
	{
		try
		{
			// TIME_ZONE_INFORMATION structure is 172 bytes
			// For simplicity, we'll just fill in the bias
			var bias = -(int)TimeZoneInfo.Local.GetUtcOffset(DateTime.Now).TotalMinutes;
			
			_env.MemWrite32(lpTimeZoneInformation, (uint)bias);
			
			// Fill rest with zeros
			for (uint i = 4; i < 172; i++)
			{
				_env.MemWriteBytes(lpTimeZoneInformation + i, new byte[] { 0 });
			}
			
			_logger.LogInformation("[Kernel32] GetTimeZoneInformation: Bias={Bias} minutes", bias);
			
			// Return TIME_ZONE_ID_UNKNOWN (0)
			return 0;
		}
		catch (Exception ex)
		{
			_logger.LogInformation("[Kernel32] GetTimeZoneInformation failed: {ExMessage}", ex.Message);
			_lastError = NativeTypes.Win32Error.ERROR_INVALID_PARAMETER;
			return 0xFFFFFFFF; // TIME_ZONE_ID_INVALID
		}
	}

	private unsafe uint SetEnvironmentVariableA(uint lpName, uint lpValue)
	{
		try
		{
			var name = _env.ReadAnsiString(lpName);
			
			if (string.IsNullOrEmpty(name))
			{
				_lastError = NativeTypes.Win32Error.ERROR_INVALID_PARAMETER;
				return NativeTypes.Win32Bool.FALSE;
			}

			// If lpValue is NULL, delete the variable
			if (lpValue == 0)
			{
				Environment.SetEnvironmentVariable(name, null);
				_logger.LogInformation("[Kernel32] SetEnvironmentVariableA: Deleted '{Name}'", name);
			}
			else
			{
				var value = _env.ReadAnsiString(lpValue);
				Environment.SetEnvironmentVariable(name, value);
				_logger.LogInformation("[Kernel32] SetEnvironmentVariableA: Set '{Name}'='{Value}'", name, value);
			}

			return NativeTypes.Win32Bool.TRUE;
		}
		catch (Exception ex)
		{
			_logger.LogInformation("[Kernel32] SetEnvironmentVariableA failed: {ExMessage}", ex.Message);
			_lastError = NativeTypes.Win32Error.ERROR_INVALID_PARAMETER;
			return NativeTypes.Win32Bool.FALSE;
		}
	}

	[DllModuleExport(40)]
	private unsafe uint SetHandleCount(uint uNumber)
	{
		// SetHandleCount is a legacy function from 16-bit Windows
		// In Win32, it's essentially a no-op that returns the requested count
		// Modern systems ignore this and have much higher handle limits
		return uNumber; // Return the requested number as if it was successfully set
	}

	[DllModuleExport(44)]
	private unsafe uint UnhandledExceptionFilter(uint exceptionInfo)
	{
		// UnhandledExceptionFilter processes unhandled exceptions
		// exceptionInfo is a pointer to an EXCEPTION_POINTERS structure
		_logger.LogInformation("[Kernel32] UnhandledExceptionFilter called with exceptionInfo=0x{ExceptionInfo:X8}", exceptionInfo);

		if (exceptionInfo != 0)
		{
			try
			{
				// EXCEPTION_POINTERS structure:
				// typedef struct _EXCEPTION_POINTERS {
				//   PEXCEPTION_RECORD ExceptionRecord;    // offset 0, 4 bytes
				//   PCONTEXT          ContextRecord;       // offset 4, 4 bytes  
				// } EXCEPTION_POINTERS;

				var exceptionRecordPtr = _env.MemRead32(exceptionInfo);
				var contextRecordPtr = _env.MemRead32(exceptionInfo + 4);

				_logger.LogInformation("[Kernel32]   ExceptionRecord: 0x{ExceptionRecordPtr:X8}", exceptionRecordPtr);
				_logger.LogInformation("[Kernel32]   ContextRecord: 0x{ContextRecordPtr:X8}", contextRecordPtr);

				// If we have a valid exception record, read some basic info
				if (exceptionRecordPtr != 0)
				{
					// EXCEPTION_RECORD structure (first few fields):
					//   DWORD ExceptionCode;        // offset 0
					//   DWORD ExceptionFlags;       // offset 4
					//   PEXCEPTION_RECORD ExceptionRecord; // offset 8
					//   PVOID ExceptionAddress;     // offset 12
					var exceptionCode = _env.MemRead32(exceptionRecordPtr);
					var exceptionFlags = _env.MemRead32(exceptionRecordPtr + 4);
					var exceptionAddress = _env.MemRead32(exceptionRecordPtr + 12);

					_logger.LogInformation("[Kernel32]     ExceptionCode: 0x{ExceptionCode:X8}", exceptionCode);
					_logger.LogInformation("[Kernel32]     ExceptionFlags: 0x{ExceptionFlags:X8}", exceptionFlags);
					_logger.LogInformation("[Kernel32]     ExceptionAddress: 0x{ExceptionAddress:X8}", exceptionAddress);
				}
			}
			catch (Exception ex)
			{
				_logger.LogInformation("[Kernel32] Error reading exception info: {ExMessage}", ex.Message);
			}
		}

		// For the emulator, we'll return EXCEPTION_EXECUTE_HANDLER to terminate the process
		// This is the safest default behavior for unhandled exceptions in an emulated environment
		return NativeTypes.ExceptionHandling.EXCEPTION_EXECUTE_HANDLER;
	}

	[DllModuleExport(47)]
	private unsafe uint WideCharToMultiByte(
		uint codePage,
		uint dwFlags,
		uint lpWideCharStr,
		uint cchWideChar,
		uint lpMultiByteStr,
		uint cbMultiByte,
		uint lpDefaultChar,
		uint lpUsedDefaultChar)
	{
		try
		{
			// Handle null input string
			if (lpWideCharStr == 0)
			{
				_lastError = NativeTypes.Win32Error.ERROR_INVALID_PARAMETER;
				return 0;
			}

			// Handle special code page values
			var actualCodePage = codePage switch
			{
				0 => GetAcp(), // CP_ACP - system default Windows ANSI code page
				1 => GetOemcp(), // CP_OEMCP - system default OEM code page
				_ => codePage
			};

			// Read the wide character string from memory
			string wideString;
			if (cchWideChar == 0xFFFFFFFF) // -1 indicates null-terminated string
			{
				// Read null-terminated wide string
				var wideChars = new List<char>();
				var addr = lpWideCharStr;
				while (true)
				{
					var wideChar = _env.MemRead16(addr);
					if (wideChar == 0)
					{
						break;
					}

					wideChars.Add((char)wideChar);
					addr += 2;
				}

				wideString = new string(wideChars.ToArray());
			}
			else
			{
				// Read specified number of wide characters
				var wideChars = new char[cchWideChar];
				for (uint i = 0; i < cchWideChar; i++)
				{
					wideChars[i] = (char)_env.MemRead16(lpWideCharStr + i * 2);
				}

				wideString = new string(wideChars);
			}

			// Convert to multi-byte string based on code page
			byte[] multiByteBytes;
			switch (actualCodePage)
			{
				case 1252: // Windows-1252 (Western European)
				case 28591: // ISO 8859-1 (Latin-1)
					// Both Windows-1252 and ISO 8859-1 are single-byte encodings
					// For compatibility with InvariantGlobalization, use Latin1 fallback
					multiByteBytes = Encoding.Latin1.GetBytes(wideString);
					break;
				case 437: // OEM US
				case 850: // OEM Latin-1  
				case 1250: // Windows Central Europe
				case 1251: // Windows Cyrillic
					// For other single-byte code pages, fallback to UTF-8 since Latin1 may not cover all characters
					// This provides better Unicode support even if not 100% code page accurate
					multiByteBytes = Encoding.UTF8.GetBytes(wideString);
					break;
				case 65001: // UTF-8
					multiByteBytes = Encoding.UTF8.GetBytes(wideString);
					break;
				default:
					// Unsupported code page
					_lastError = NativeTypes.Win32Error.ERROR_INVALID_PARAMETER;
					return 0;
			}

			// If cbMultiByte is 0, return required buffer size
			if (cbMultiByte == 0)
			{
				// If input is null-terminated, include space for null terminator in required size
				if (cchWideChar == unchecked((uint)-1))
				{
					return (uint)(multiByteBytes.Length + 1);
				}

				return (uint)multiByteBytes.Length;
			}

			// Check if output buffer is large enough
			if (multiByteBytes.Length > cbMultiByte)
			{
				_lastError = NativeTypes.Win32Error.ERROR_INSUFFICIENT_BUFFER;
				return 0;
			}

			// Copy converted bytes to output buffer
			if (lpMultiByteStr != 0)
			{
				_env.MemWriteBytes(lpMultiByteStr, multiByteBytes);
			}

			// Clear the "used default char" flag if provided
			if (lpUsedDefaultChar != 0)
			{
				_env.MemWrite32(lpUsedDefaultChar, 0); // FALSE - no default char used (simplified)
			}

			return (uint)multiByteBytes.Length;
		}
		catch (Exception ex)
		{
			_logger.LogInformation("[Kernel32] WideCharToMultiByte failed: {ExMessage}", ex.Message);
			_lastError = NativeTypes.Win32Error.ERROR_INVALID_PARAMETER;
			return 0;
		}
	}

	[DllModuleExport(33)]
	private unsafe uint MultiByteToWideChar(uint codePage, uint dwFlags, uint lpMultiByteStr, int cbMultiByte, uint lpWideCharStr, uint cchWideChar)
	{
		// MultiByteToWideChar converts a multibyte (ANSI) string to Unicode (wide char) string
		// This is the inverse of WideCharToMultiByte

		try
		{
			if (lpMultiByteStr == 0)
			{
				_lastError = NativeTypes.Win32Error.ERROR_INVALID_PARAMETER;
				return 0;
			}

			// Validate code page
			if (codePage != 0 && codePage != 1 && codePage != 1252 && codePage != 437 && codePage != 65001)
			{
				_lastError = NativeTypes.Win32Error.ERROR_INVALID_PARAMETER;
				return 0;
			}

			// Use CP_ACP (1252) as default
			if (codePage == 0 || codePage == 1)
			{
				codePage = 1252;
			}

			// Determine string length if cbMultiByte is -1
			byte[] multiByteBytes;
			if (cbMultiByte == -1)
			{
				// Null-terminated string - read until null
				var byteList = new List<byte>();
				var currentAddr = lpMultiByteStr;
				while (true)
				{
					var b = _env.MemRead8(currentAddr);
					if (b == 0)
					{
						break;
					}

					byteList.Add(b);
					currentAddr++;
					if (byteList.Count > 10000) // Safety limit
					{
						_lastError = NativeTypes.Win32Error.ERROR_INVALID_PARAMETER;
						return 0;
					}
				}

				multiByteBytes = byteList.ToArray();
			}
			else
			{
				// Read specified number of bytes
				multiByteBytes = new byte[cbMultiByte];
				for (var i = 0; i < cbMultiByte; i++)
				{
					multiByteBytes[i] = _env.MemRead8(lpMultiByteStr + (uint)i);
				}
			}

			// Convert to string using appropriate encoding
			// For simplicity, use ASCII for code pages 1252/437, UTF-8 for 65001
			var encoding = codePage switch
			{
				65001 => Encoding.UTF8, // UTF-8
				_ => Encoding.ASCII // ASCII for Western code pages
			};

			var str = encoding.GetString(multiByteBytes);

			// If lpWideCharStr is 0, just return required buffer size
			if (lpWideCharStr == 0 || cchWideChar == 0)
			{
				return (uint)str.Length; // Not including null terminator
			}

			// Check if output buffer is large enough
			if (str.Length > cchWideChar)
			{
				_lastError = NativeTypes.Win32Error.ERROR_INSUFFICIENT_BUFFER;
				return 0;
			}

			// Write wide characters to output buffer
			for (var i = 0; i < str.Length; i++)
			{
				_env.MemWrite16(lpWideCharStr + (uint)(i * 2), str[i]);
			}

			// Add null terminator if there's room and input was null-terminated
			if (cbMultiByte == -1 && str.Length < cchWideChar)
			{
				_env.MemWrite16(lpWideCharStr + (uint)(str.Length * 2), 0);
			}

			return (uint)str.Length;
		}
		catch (Exception ex)
		{
			_logger.LogInformation("[Kernel32] MultiByteToWideChar failed: {ExMessage}", ex.Message);
			_lastError = NativeTypes.Win32Error.ERROR_INVALID_PARAMETER;
			return 0;
		}
	}

	[DllModuleExport(30)]
	private unsafe uint LcMapStringA(uint locale, uint dwMapFlags, uint lpSrcStr, int cchSrc, uint lpDestStr, int cchDest)
	{
		// LCMapStringA performs locale-dependent string mapping (e.g., uppercase, lowercase)
		// For simplicity, we'll support only basic case conversion

		try
		{
			if (lpSrcStr == 0)
			{
				_lastError = NativeTypes.Win32Error.ERROR_INVALID_PARAMETER;
				return 0;
			}

			const uint lcmapLowercase = 0x00000100;
			const uint lcmapUppercase = 0x00000200;

			// Read source string
			string srcStr;
			if (cchSrc == -1)
			{
				srcStr = _env.ReadAnsiString(lpSrcStr);
			}
			else
			{
				var bytes = new byte[cchSrc];
				for (var i = 0; i < cchSrc; i++)
				{
					bytes[i] = _env.MemRead8(lpSrcStr + (uint)i);
				}

				srcStr = Encoding.ASCII.GetString(bytes);
			}

			// Apply mapping
			var destStr = srcStr;
			if ((dwMapFlags & lcmapLowercase) != 0)
			{
				destStr = srcStr.ToLowerInvariant();
			}
			else if ((dwMapFlags & lcmapUppercase) != 0)
			{
				destStr = srcStr.ToUpperInvariant();
			}

			// If lpDestStr is 0, return required buffer size
			if (lpDestStr == 0 || cchDest == 0)
			{
				return (uint)destStr.Length + 1; // Including null terminator
			}

			// Check buffer size
			if (destStr.Length + 1 > cchDest)
			{
				_lastError = NativeTypes.Win32Error.ERROR_INSUFFICIENT_BUFFER;
				return 0;
			}

			// Write result
			var destBytes = Encoding.ASCII.GetBytes(destStr);
			_env.MemWriteBytes(lpDestStr, destBytes);
			_env.MemWriteBytes(lpDestStr + (uint)destBytes.Length, new byte[] { 0 }); // Null terminator

			return (uint)destStr.Length + 1;
		}
		catch (Exception ex)
		{
			_logger.LogInformation("[Kernel32] LCMapStringA failed: {ExMessage}", ex.Message);
			_lastError = NativeTypes.Win32Error.ERROR_INVALID_PARAMETER;
			return 0;
		}
	}

	[DllModuleExport(31)]
	private unsafe uint LcMapStringW(uint locale, uint dwMapFlags, uint lpSrcStr, int cchSrc, uint lpDestStr, int cchDest)
	{
		// LCMapStringW performs locale-dependent string mapping for Unicode strings

		try
		{
			if (lpSrcStr == 0)
			{
				_lastError = NativeTypes.Win32Error.ERROR_INVALID_PARAMETER;
				return 0;
			}

			const uint lcmapLowercase = 0x00000100;
			const uint lcmapUppercase = 0x00000200;

			// Read source string (wide chars)
			string srcStr;
			if (cchSrc == -1)
			{
				// Null-terminated
				var chars = new List<char>();
				var currentAddr = lpSrcStr;
				while (true)
				{
					var wchar = _env.MemRead16(currentAddr);
					if (wchar == 0)
					{
						break;
					}

					chars.Add((char)wchar);
					currentAddr += 2;
					if (chars.Count > 10000) // Safety limit
					{
						_lastError = NativeTypes.Win32Error.ERROR_INVALID_PARAMETER;
						return 0;
					}
				}

				srcStr = new string(chars.ToArray());
			}
			else
			{
				var chars = new char[cchSrc];
				for (var i = 0; i < cchSrc; i++)
				{
					chars[i] = (char)_env.MemRead16(lpSrcStr + (uint)(i * 2));
				}

				srcStr = new string(chars);
			}

			// Apply mapping
			var destStr = srcStr;
			if ((dwMapFlags & lcmapLowercase) != 0)
			{
				destStr = srcStr.ToLowerInvariant();
			}
			else if ((dwMapFlags & lcmapUppercase) != 0)
			{
				destStr = srcStr.ToUpperInvariant();
			}

			// If lpDestStr is 0, return required buffer size
			if (lpDestStr == 0 || cchDest == 0)
			{
				return (uint)destStr.Length + 1; // Including null terminator
			}

			// Check buffer size
			if (destStr.Length + 1 > cchDest)
			{
				_lastError = NativeTypes.Win32Error.ERROR_INSUFFICIENT_BUFFER;
				return 0;
			}

			// Write result (wide chars)
			for (var i = 0; i < destStr.Length; i++)
			{
				_env.MemWrite16(lpDestStr + (uint)(i * 2), destStr[i]);
			}

			_env.MemWrite16(lpDestStr + (uint)(destStr.Length * 2), 0); // Null terminator

			return (uint)destStr.Length + 1;
		}
		catch (Exception ex)
		{
			_logger.LogInformation("[Kernel32] LCMapStringW failed: {ExMessage}", ex.Message);
			_lastError = NativeTypes.Win32Error.ERROR_INVALID_PARAMETER;
			return 0;
		}
	}

	private unsafe uint CompareStringA(uint locale, uint dwCmpFlags, uint lpString1, int cchCount1, uint lpString2, int cchCount2)
	{
		// CompareStringA compares two ANSI strings
		// Returns: CSTR_LESS_THAN (1), CSTR_EQUAL (2), or CSTR_GREATER_THAN (3)
		const uint cstrLessThan = 1;
		const uint cstrEqual = 2;
		const uint cstrGreaterThan = 3;

		try
		{
			if (lpString1 == 0 || lpString2 == 0)
			{
				_lastError = NativeTypes.Win32Error.ERROR_INVALID_PARAMETER;
				return 0;
			}

			// Read strings
			string str1;
			if (cchCount1 == -1)
			{
				str1 = _env.ReadAnsiString(lpString1);
			}
			else
			{
				var bytes = new byte[cchCount1];
				for (var i = 0; i < cchCount1; i++)
				{
					bytes[i] = _env.MemRead8(lpString1 + (uint)i);
				}
				str1 = Encoding.ASCII.GetString(bytes);
			}

			string str2;
			if (cchCount2 == -1)
			{
				str2 = _env.ReadAnsiString(lpString2);
			}
			else
			{
				var bytes = new byte[cchCount2];
				for (var i = 0; i < cchCount2; i++)
				{
					bytes[i] = _env.MemRead8(lpString2 + (uint)i);
				}
				str2 = Encoding.ASCII.GetString(bytes);
			}

			// Perform comparison (ignoring locale and flags for simplicity)
			var result = string.Compare(str1, str2, StringComparison.Ordinal);
			
			_logger.LogInformation("[Kernel32] CompareStringA: '{Str1}' vs '{Str2}' = {Result}", str1, str2, result);
			
			if (result < 0) return cstrLessThan;
			if (result > 0) return cstrGreaterThan;
			return cstrEqual;
		}
		catch (Exception ex)
		{
			_logger.LogInformation("[Kernel32] CompareStringA failed: {ExMessage}", ex.Message);
			_lastError = NativeTypes.Win32Error.ERROR_INVALID_PARAMETER;
			return 0;
		}
	}

	private unsafe uint CompareStringW(uint locale, uint dwCmpFlags, uint lpString1, int cchCount1, uint lpString2, int cchCount2)
	{
		// CompareStringW compares two Unicode strings
		// Returns: CSTR_LESS_THAN (1), CSTR_EQUAL (2), or CSTR_GREATER_THAN (3)
		const uint cstrLessThan = 1;
		const uint cstrEqual = 2;
		const uint cstrGreaterThan = 3;

		try
		{
			if (lpString1 == 0 || lpString2 == 0)
			{
				_lastError = NativeTypes.Win32Error.ERROR_INVALID_PARAMETER;
				return 0;
			}

			// Read wide strings
			string str1;
			if (cchCount1 == -1)
			{
				// Read null-terminated Unicode string
				var sb = new StringBuilder();
				uint offset = 0;
				while (true)
				{
					var ch = (char)_env.MemRead16(lpString1 + offset);
					if (ch == 0) break;
					sb.Append(ch);
					offset += 2;
				}
				str1 = sb.ToString();
			}
			else
			{
				var sb = new StringBuilder();
				for (var i = 0; i < cchCount1; i++)
				{
					var ch = (char)_env.MemRead16(lpString1 + (uint)(i * 2));
					sb.Append(ch);
				}
				str1 = sb.ToString();
			}

			string str2;
			if (cchCount2 == -1)
			{
				// Read null-terminated Unicode string
				var sb = new StringBuilder();
				uint offset = 0;
				while (true)
				{
					var ch = (char)_env.MemRead16(lpString2 + offset);
					if (ch == 0) break;
					sb.Append(ch);
					offset += 2;
				}
				str2 = sb.ToString();
			}
			else
			{
				var sb = new StringBuilder();
				for (var i = 0; i < cchCount2; i++)
				{
					var ch = (char)_env.MemRead16(lpString2 + (uint)(i * 2));
					sb.Append(ch);
				}
				str2 = sb.ToString();
			}

			// Perform comparison (ignoring locale and flags for simplicity)
			var result = string.Compare(str1, str2, StringComparison.Ordinal);
			
			_logger.LogInformation("[Kernel32] CompareStringW: '{Str1}' vs '{Str2}' = {Result}", str1, str2, result);
			
			if (result < 0) return cstrLessThan;
			if (result > 0) return cstrGreaterThan;
			return cstrEqual;
		}
		catch (Exception ex)
		{
			_logger.LogInformation("[Kernel32] CompareStringW failed: {ExMessage}", ex.Message);
			_lastError = NativeTypes.Win32Error.ERROR_INVALID_PARAMETER;
			return 0;
		}
	}

	[DllModuleExport(34)]
	private unsafe uint QueryPerformanceCounter(uint lpPerformanceCount)
	{
		// QueryPerformanceCounter retrieves the current value of the performance counter
		// lpPerformanceCount is a pointer to a LARGE_INTEGER (64-bit value)
		if (lpPerformanceCount == 0)
		{
			_lastError = NativeTypes.Win32Error.ERROR_INVALID_PARAMETER;
			return NativeTypes.Win32Bool.FALSE;
		}

		try
		{
			// Use .NET's Stopwatch.GetTimestamp() which provides high-resolution timestamp
			var timestamp = Stopwatch.GetTimestamp();

			// Write the 64-bit timestamp to the provided memory location
			_env.MemWrite64(lpPerformanceCount, (ulong)timestamp);

			return NativeTypes.Win32Bool.TRUE;
		}
		catch
		{
			_lastError = NativeTypes.Win32Error.ERROR_INVALID_PARAMETER;
			return NativeTypes.Win32Bool.FALSE;
		}
	}

	private unsafe uint QueryPerformanceFrequency(uint lpFrequency)
	{
		// QueryPerformanceFrequency retrieves the frequency of the performance counter
		// lpFrequency is a pointer to a LARGE_INTEGER (64-bit value)
		// The frequency is in counts per second
		if (lpFrequency == 0)
		{
			_lastError = NativeTypes.Win32Error.ERROR_INVALID_PARAMETER;
			return NativeTypes.Win32Bool.FALSE;
		}

		try
		{
			// Stopwatch.Frequency provides the frequency of the high-resolution timer
			var frequency = Stopwatch.Frequency;

			// Write the 64-bit frequency to the provided memory location
			_env.MemWrite64(lpFrequency, (ulong)frequency);

			_logger.LogInformation("[Kernel32] QueryPerformanceFrequency: {Frequency} Hz", frequency);
			return NativeTypes.Win32Bool.TRUE;
		}
		catch
		{
			_lastError = NativeTypes.Win32Error.ERROR_INVALID_PARAMETER;
			return NativeTypes.Win32Bool.FALSE;
		}
	}

	private uint GetTickCount()
	{
		// GetTickCount returns the number of milliseconds since system start
		// In an emulator context, we use the time since the emulator started
		// Returns a 32-bit value that wraps around to zero after ~49.7 days
		
		// Use Environment.TickCount which is designed for this exact purpose
		var tickCount = (uint)Environment.TickCount;
		
		_logger.LogInformation("[Kernel32] GetTickCount: {TickCount} ms", tickCount);
		return tickCount;
	}

	private unsafe uint GetTickCount64(uint lpTickCount)
	{
		// GetTickCount64 returns a 64-bit tick count that won't wrap
		// lpTickCount is a pointer to a ULONGLONG (64-bit value)
		// Returns non-zero on success, zero on failure
		
		if (lpTickCount == 0)
		{
			_lastError = NativeTypes.Win32Error.ERROR_INVALID_PARAMETER;
			return 0;
		}

		try
		{
			// Use Environment.TickCount64 which provides 64-bit tick count
			// This is available in .NET and won't wrap around
			var tickCount64 = (ulong)Environment.TickCount64;
			
			// Write the 64-bit tick count to the provided memory location
			_env.MemWrite64(lpTickCount, tickCount64);
			
			_logger.LogInformation("[Kernel32] GetTickCount64: {TickCount64} ms", tickCount64);
			return 1; // Success (non-zero return)
		}
		catch
		{
			_lastError = NativeTypes.Win32Error.ERROR_INVALID_PARAMETER;
			return 0;
		}
	}

	private uint Sleep(uint dwMilliseconds)
	{
		// Sleep suspends execution for a specified interval
		// In an emulator, we can either:
		// 1. Actually sleep (blocking) - not ideal for emulation
		// 2. Just acknowledge the call without sleeping
		// 3. Use a minimal sleep for 0 (yield) cases
		
		if (dwMilliseconds == 0)
		{
			// Sleep(0) means "yield to other threads"
			// In our single-threaded emulator, this is effectively a no-op
			_logger.LogInformation("[Kernel32] Sleep(0): yielding");
			Thread.Yield();
		}
		else if (dwMilliseconds == 0xFFFFFFFF) // INFINITE
		{
			_logger.LogWarning("[Kernel32] Sleep(INFINITE): treating as 1ms sleep");
			// Don't actually sleep forever - that would hang the emulator
			// Just sleep for a short time
			Thread.Sleep(1);
		}
		else
		{
			_logger.LogInformation("[Kernel32] Sleep: {DwMilliseconds} ms", dwMilliseconds);
			// For actual sleep durations, we need to decide:
			// - Sleeping blocks emulation which may not be desired
			// - Not sleeping means game timing could be wrong
			// For now, use a minimal sleep to avoid busy-waiting
			if (dwMilliseconds > 100)
			{
				// Long sleeps - use a fraction of the requested time
				Thread.Sleep((int)(dwMilliseconds / 10));
			}
			else if (dwMilliseconds > 0)
			{
				// Short sleeps - minimal delay
				Thread.Sleep(1);
			}
		}
		
		return 0; // Sleep doesn't return a value (void function)
	}

	private unsafe string ReadCurrentModulePath()
	{
		// Prefer the initialized executable path from the process environment
		if (!string.IsNullOrEmpty(_env.ExecutablePath))
		{
			return _env.ExecutablePath;
		}

		// Fall back to the module filename pointer if available
		try
		{
			if (_env.ModuleFileNamePtr != 0)
			{
				var s = _env.ReadAnsiString(_env.ModuleFileNamePtr);
				if (!string.IsNullOrEmpty(s))
				{
					return s;
				}
			}
		}
		catch
		{
			// ignore and fall through to default
		}

		// Final fallback for legacy behavior
		return "game.exe";
	}

	[DllModuleExport(37, IsStub = true)]
	private unsafe uint RtlUnwind(uint targetFrame, uint targetIp, uint exceptionRecord, uint returnValue)
	{
		// RtlUnwind is used for structured exception handling to unwind the stack
		// In a real implementation, this would:
		// 1. Walk the stack from current frame to targetFrame
		// 2. Call exception handlers with EXCEPTION_UNWIND flag
		// 3. Restore processor state
		// 4. Jump to targetIp with returnValue in EAX

		// For the Win32Emu, we implement a minimal version that:
		// - Simply logs the unwind operation
		// - Sets the target IP if provided
		// - Returns success

		_logger.LogInformation("[Kernel32] RtlUnwind called: targetFrame=0x{TargetFrame:X8}, targetIp=0x{TargetIp:X8}, exceptionRecord=0x{ExceptionRecord:X8}, returnValue=0x{ReturnValue:X8}", targetFrame, targetIp, exceptionRecord, returnValue);

		// If a target IP is specified and it's not null, we would typically:
		// - Unwind the stack to the target frame
		// - Set EIP to targetIp
		// - Set EAX to returnValue
		// However, in this emulator context, we'll leave the actual stack unwinding
		// to be handled by the calling code/exception handling mechanism

		if (targetIp != 0)
		{
			_logger.LogInformation("[Kernel32] RtlUnwind: Would jump to 0x{TargetIp:X8} with return value 0x{ReturnValue:X8}", targetIp, returnValue);
			// In a full implementation, we would modify the CPU state here
			// For now, we just log the intended operation
		}

		// RtlUnwind doesn't return a value in the traditional sense - it either succeeds
		// or raises an exception. We'll return 0 to indicate success.
		return 0;
	}

	// Thread management and TLS functions
	private unsafe uint CreateThread(uint lpThreadAttributes, uint dwStackSize, uint lpStartAddress, 
		uint lpParameter, uint dwCreationFlags, uint lpThreadId)
	{
		_logger.LogInformation($"[Kernel32] CreateThread(attr=0x{lpThreadAttributes:X8}, stack=0x{dwStackSize:X8}, " +
			$"start=0x{lpStartAddress:X8}, param=0x{lpParameter:X8}, flags=0x{dwCreationFlags:X8}, outId=0x{lpThreadId:X8})");

		// For now, we do simple thread emulation - we don't actually create threads
		// Just allocate a thread ID and return a handle
		var threadId = _env.CreateThread();
		
		// If lpThreadId is not null, write the thread ID to it
		if (lpThreadId != 0)
		{
			_env.MemWrite32(lpThreadId, threadId);
		}
		
		// Return a pseudo thread handle (just use the thread ID as the handle)
		return threadId;
	}

	[DllModuleExport(37)]
	private unsafe uint GetCurrentThreadId()
	{
		var threadId = _env.GetCurrentThreadId();
		_logger.LogInformation("[Kernel32] GetCurrentThreadId() = {ThreadId}", threadId);
		return threadId;
	}

	[DllModuleExport(37)]
	private unsafe uint TlsAlloc()
	{
		var index = _env.TlsAlloc();
		_logger.LogInformation("[Kernel32] TlsAlloc() = {Index}", index);
		return index;
	}

	[DllModuleExport(37)]
	private unsafe uint TlsGetValue(uint dwTlsIndex)
	{
		var value = _env.TlsGetValue(dwTlsIndex);
		_logger.LogInformation("[Kernel32] TlsGetValue({DwTlsIndex}) = 0x{Value:X8}", dwTlsIndex, value);
		return value;
	}

	[DllModuleExport(37)]
	private unsafe uint TlsSetValue(uint dwTlsIndex, uint lpTlsValue)
	{
		var success = _env.TlsSetValue(dwTlsIndex, lpTlsValue);
		_logger.LogInformation("[Kernel32] TlsSetValue({DwTlsIndex}, 0x{LpTlsValue:X8}) = {Success}", dwTlsIndex, lpTlsValue, success);
		return success ? NativeTypes.Win32Bool.TRUE : NativeTypes.Win32Bool.FALSE;
	}

	[DllModuleExport(37)]
	private unsafe uint TlsFree(uint dwTlsIndex)
	{
		var success = _env.TlsFree(dwTlsIndex);
		_logger.LogInformation("[Kernel32] TlsFree({DwTlsIndex}) = {Success}", dwTlsIndex, success);
		return success ? NativeTypes.Win32Bool.TRUE : NativeTypes.Win32Bool.FALSE;
	}

	public Dictionary<string, uint> GetExportOrdinals()
	{
		// Auto-generated from [DllModuleExport] attributes
		return DllModuleExportInfo.GetAllExports("KERNEL32.DLL");
	}
}<|MERGE_RESOLUTION|>--- conflicted
+++ resolved
@@ -653,18 +653,11 @@
 	/// The GetModuleHandle function returns a handle to a mapped module without incrementing its reference count. However, if this handle is passed to the FreeLibrary function, the reference count of the mapped module will be decremented. Therefore, do not pass a handle returned by GetModuleHandle to the FreeLibrary function. Doing so can cause a DLL module to be unmapped prematurely.
 	/// This function must be used carefully in a multithreaded application. There is no guarantee that the module handle remains valid between the time this function returns the handle and the time it is used. For example, suppose that a thread retrieves a module handle, but before it uses the handle, a second thread frees the module. If the system loads another module, it could reuse the module handle that was recently freed. Therefore, the first thread would have a handle to a different module than the one intended.
 	/// </remarks>
-<<<<<<< HEAD
-	[DllModuleExport(16)]
+	[DllModuleExport(16, IsStub = true)]
 	private uint GetModuleHandleA(in LpcStr lpModuleName)
 	{
 		var moduleName = lpModuleName.ToString();
-		_logger.LogInformation($"Getting module handle for '{moduleName ?? "NULL (current process)"}'");
-=======
-	[DllModuleExport(16, IsStub = true)]
-	private unsafe uint GetModuleHandleA(char* lpModuleName)
-	{
-		_logger.LogInformation("Getting module handle for '{NullCurrentProcess}''", lpModuleName != null ? new string(lpModuleName) : "NULL (current process)");
->>>>>>> 81556fbd
+		_logger.LogInformation("Getting module handle for '{NullCurrentProcess}''", moduleName != null ? moduleName : "NULL (current process)");
 		return _imageBase;
 	}
 
