--- conflicted
+++ resolved
@@ -401,12 +401,8 @@
 		return uNumber; // Return the requested number as if it was successfully set
 	}
 
-<<<<<<< HEAD
 	private unsafe uint WideCharToMultiByte(uint codePage, uint dwFlags, uint lpWideCharStr, uint cchWideChar, uint lpMultiByteStr, uint cbMultiByte, uint lpDefaultChar, uint lpUsedDefaultChar)
 	{
-		// Parameters now match Win32 API order:
-		// codePage, dwFlags, lpWideCharStr, cchWideChar, lpMultiByteStr, cbMultiByte, lpDefaultChar, lpUsedDefaultChar
-		
 		try
 		{
 			// Handle null input string
@@ -481,6 +477,7 @@
 				{
 					return (uint)(multiByteBytes.Length + 1);
 				}
+        
 				return (uint)multiByteBytes.Length;
 			}
 
@@ -510,7 +507,9 @@
 			Console.WriteLine($"[Kernel32] WideCharToMultiByte failed: {ex.Message}");
 			_lastError = NativeTypes.Win32Error.ERROR_INVALID_PARAMETER;
 			return 0;
-=======
+    }
+  }
+  
 	private unsafe uint QueryPerformanceCounter(uint lpPerformanceCount)
 	{
 		// QueryPerformanceCounter retrieves the current value of the performance counter
@@ -535,7 +534,6 @@
 		{
 			_lastError = NativeTypes.Win32Error.ERROR_INVALID_PARAMETER;
 			return NativeTypes.Win32Bool.FALSE;
->>>>>>> e9f396ad
 		}
 	}
 
