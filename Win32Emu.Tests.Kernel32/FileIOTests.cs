--- conflicted
+++ resolved
@@ -127,89 +127,91 @@
     #region WriteFile Tests
 
     [Fact]
-<<<<<<< HEAD
+    public void WriteFile_ToStdOutput_ShouldSucceed()
+    {
+	    // Arrange
+	    const uint stdOutputHandle = 0x00000002u; // Default stdout handle
+	    const string testMessage = "Hello, World!\n";
+	    var messagePtr = _testEnv.WriteString(testMessage);
+	    var bytesWrittenPtr = _testEnv.AllocateMemory(4); // Allocate space for bytes written
+
+	    // Act
+	    var result = _testEnv.CallKernel32Api("WRITEFILE", stdOutputHandle, messagePtr, 
+		    (uint)testMessage.Length, bytesWrittenPtr, 0);
+
+	    // Assert
+	    Assert.Equal(1u, result); // WriteFile returns 1 on success
+        
+	    // Verify bytes written
+	    var bytesWritten = _testEnv.Memory.Read32(bytesWrittenPtr);
+	    Assert.Equal((uint)testMessage.Length, bytesWritten);
+    }
+    
+    [Fact]
+    public void WriteFile_ToStdError_ShouldSucceed()
+    {
+	    // Arrange
+	    const uint stdErrorHandle = 0x00000003u; // Default stderr handle
+	    const string testMessage = "Error message\n";
+	    var messagePtr = _testEnv.WriteString(testMessage);
+	    var bytesWrittenPtr = _testEnv.AllocateMemory(4); // Allocate space for bytes written
+
+	    // Act
+	    var result = _testEnv.CallKernel32Api("WRITEFILE", stdErrorHandle, messagePtr, 
+		    (uint)testMessage.Length, bytesWrittenPtr, 0);
+
+	    // Assert
+	    Assert.Equal(1u, result); // WriteFile returns 1 on success
+        
+	    // Verify bytes written
+	    var bytesWritten = _testEnv.Memory.Read32(bytesWrittenPtr);
+	    Assert.Equal((uint)testMessage.Length, bytesWritten);
+    }
+    
+    [Fact]
     public void WriteFile_WithStdOutputHandle_ShouldReturnOne()
     {
-        // Arrange
-        const uint stdOutputHandle = 0xFFFFFFF5; // STD_OUTPUT_HANDLE
-        var handle = _testEnv.CallKernel32Api("GETSTDHANDLE", stdOutputHandle);
-        var buffer = _testEnv.WriteString("hello\n");
-        const uint bytesToWrite = 6; // Length of "hello\n"
-        var bytesWrittenPtr = _testEnv.AllocateMemory(4);
-
-        // Act
-        var result = _testEnv.CallKernel32Api("WRITEFILE", handle, buffer, bytesToWrite, bytesWrittenPtr, 0);
-=======
-    public void WriteFile_ToStdOutput_ShouldSucceed()
-    {
-        // Arrange
-        const uint stdOutputHandle = 0x00000002u; // Default stdout handle
-        const string testMessage = "Hello, World!\n";
-        var messagePtr = _testEnv.WriteString(testMessage);
-        var bytesWrittenPtr = _testEnv.AllocateMemory(4); // Allocate space for bytes written
-
-        // Act
-        var result = _testEnv.CallKernel32Api("WRITEFILE", stdOutputHandle, messagePtr, 
-            (uint)testMessage.Length, bytesWrittenPtr, 0);
->>>>>>> 745c2d00
-
-        // Assert
-        Assert.Equal(1u, result); // WriteFile returns 1 on success
-        
-<<<<<<< HEAD
-        // Verify bytes written was set correctly
-        var bytesWritten = _testEnv.Memory.Read32(bytesWrittenPtr);
-        Assert.Equal(bytesToWrite, bytesWritten);
+	    // Arrange
+	    const uint stdOutputHandle = 0xFFFFFFF5; // STD_OUTPUT_HANDLE
+	    var handle = _testEnv.CallKernel32Api("GETSTDHANDLE", stdOutputHandle);
+	    var buffer = _testEnv.WriteString("hello\n");
+	    const uint bytesToWrite = 6; // Length of "hello\n"
+	    var bytesWrittenPtr = _testEnv.AllocateMemory(4);
+
+	    // Act
+	    var result = _testEnv.CallKernel32Api("WRITEFILE", handle, buffer, bytesToWrite, bytesWrittenPtr, 0);
+
+	    // Assert
+	    Assert.Equal(1u, result); // WriteFile returns 1 on success
+        
+	    // Verify bytes written was set correctly
+	    var bytesWritten = _testEnv.Memory.Read32(bytesWrittenPtr);
+	    Assert.Equal(bytesToWrite, bytesWritten);
     }
 
     [Fact]
     public void WriteFile_WithStdErrorHandle_ShouldReturnOne()
     {
-        // Arrange
-        const uint stdErrorHandle = 0xFFFFFFF4; // STD_ERROR_HANDLE
-        var handle = _testEnv.CallKernel32Api("GETSTDHANDLE", stdErrorHandle);
-        var buffer = _testEnv.WriteString("error\n");
-        const uint bytesToWrite = 6; // Length of "error\n"
-        var bytesWrittenPtr = _testEnv.AllocateMemory(4);
-
-        // Act
-        var result = _testEnv.CallKernel32Api("WRITEFILE", handle, buffer, bytesToWrite, bytesWrittenPtr, 0);
-=======
-        // Verify bytes written
-        var bytesWritten = _testEnv.Memory.Read32(bytesWrittenPtr);
-        Assert.Equal((uint)testMessage.Length, bytesWritten);
-    }
-
-    [Fact]
-    public void WriteFile_ToStdError_ShouldSucceed()
-    {
-        // Arrange
-        const uint stdErrorHandle = 0x00000003u; // Default stderr handle
-        const string testMessage = "Error message\n";
-        var messagePtr = _testEnv.WriteString(testMessage);
-        var bytesWrittenPtr = _testEnv.AllocateMemory(4); // Allocate space for bytes written
-
-        // Act
-        var result = _testEnv.CallKernel32Api("WRITEFILE", stdErrorHandle, messagePtr, 
-            (uint)testMessage.Length, bytesWrittenPtr, 0);
->>>>>>> 745c2d00
-
-        // Assert
-        Assert.Equal(1u, result); // WriteFile returns 1 on success
-        
-<<<<<<< HEAD
-        // Verify bytes written was set correctly
-        var bytesWritten = _testEnv.Memory.Read32(bytesWrittenPtr);
-        Assert.Equal(bytesToWrite, bytesWritten);
-=======
-        // Verify bytes written
-        var bytesWritten = _testEnv.Memory.Read32(bytesWrittenPtr);
-        Assert.Equal((uint)testMessage.Length, bytesWritten);
->>>>>>> 745c2d00
-    }
-
-    #endregion
-
+	    // Arrange
+	    const uint stdErrorHandle = 0xFFFFFFF4; // STD_ERROR_HANDLE
+	    var handle = _testEnv.CallKernel32Api("GETSTDHANDLE", stdErrorHandle);
+	    var buffer = _testEnv.WriteString("error\n");
+	    const uint bytesToWrite = 6; // Length of "error\n"
+	    var bytesWrittenPtr = _testEnv.AllocateMemory(4);
+
+	    // Act
+	    var result = _testEnv.CallKernel32Api("WRITEFILE", handle, buffer, bytesToWrite, bytesWrittenPtr, 0);
+
+	    // Assert
+	    Assert.Equal(1u, result); // WriteFile returns 1 on success
+        
+	    // Verify bytes written was set correctly
+	    var bytesWritten = _testEnv.Memory.Read32(bytesWrittenPtr);
+	    Assert.Equal(bytesToWrite, bytesWritten);
+    }
+
+    #endregion
+    
     #region CloseHandle Tests
 
     [Fact] 
@@ -287,32 +289,6 @@
         Assert.Equal(0u, fileType); // FILE_TYPE_UNKNOWN
     }
 
-    [Fact]
-    public void GetFileType_WithStdOutputHandle_ShouldReturnChar()
-    {
-        // Arrange
-        const uint stdOutputHandle = 0x00000002u; // Default stdout handle
-
-        // Act
-        var fileType = _testEnv.CallKernel32Api("GETFILETYPE", stdOutputHandle);
-
-        // Assert
-        Assert.Equal(0x0002u, fileType); // FILE_TYPE_CHAR (character device)
-    }
-
-    [Fact]
-    public void FlushFileBuffers_WithStdOutputHandle_ShouldSucceed()
-    {
-        // Arrange
-        const uint stdOutputHandle = 0x00000002u; // Default stdout handle
-
-        // Act
-        var result = _testEnv.CallKernel32Api("FLUSHFILEBUFFERS", stdOutputHandle);
-
-        // Assert
-        Assert.Equal(1u, result); // Returns 1 on success
-    }
-
     #endregion
 
     #region SetHandleCount Tests
