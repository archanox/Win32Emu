--- conflicted
+++ resolved
@@ -116,10 +116,9 @@
 			case "SETHANDLECOUNT":
 				returnValue = SetHandleCount(a.UInt32(0));
 				return true;
-<<<<<<< HEAD
 			case "RTLUNWIND":
 				returnValue = RtlUnwind(a.UInt32(0), a.UInt32(1), a.UInt32(2), a.UInt32(3));
-=======
+        return true;
 			case "WIDECHARTOMULTIBYTE":
 				returnValue = WideCharToMultiByte(a.UInt32(0), a.UInt32(1), a.UInt32(2), a.UInt32(3), a.UInt32(4), a.UInt32(5), a.UInt32(6), a.UInt32(7));
 				return true;
@@ -127,7 +126,6 @@
 			// Performance/timing functions
 			case "QUERYPERFORMANCECOUNTER":
 				returnValue = QueryPerformanceCounter(a.UInt32(0));
->>>>>>> 5c01a8d5
 				return true;
 
 			default:
