--- conflicted
+++ resolved
@@ -100,7 +100,6 @@
     }
 
     [Fact]
-<<<<<<< HEAD
     public void GetCPInfo_WithValidCodePage_ShouldReturnSuccessAndFillStructure()
     {
         // Arrange
@@ -178,7 +177,8 @@
 
         // Assert
         Assert.Equal(0u, result); // Should return FALSE (0)
-=======
+    }
+
     public void GetOEMCP_ShouldReturnOemCodePage()
     {
         // Act
@@ -186,7 +186,6 @@
 
         // Assert
         Assert.Equal(437u, codePage); // Should return IBM PC US (OEM code page)
->>>>>>> 14455111
     }
 
     [Fact]
